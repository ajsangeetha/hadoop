<?xml version="1.0"?>
<!--
  Licensed under the Apache License, Version 2.0 (the "License");
  you may not use this file except in compliance with the License.
  You may obtain a copy of the License at

    http://www.apache.org/licenses/LICENSE-2.0

  Unless required by applicable law or agreed to in writing, software
  distributed under the License is distributed on an "AS IS" BASIS,
  WITHOUT WARRANTIES OR CONDITIONS OF ANY KIND, either express or implied.
  See the License for the specific language governing permissions and
  limitations under the License. See accompanying LICENSE file.
-->
<project>
  <parent>
    <artifactId>hadoop-yarn-server</artifactId>
    <groupId>org.apache.hadoop</groupId>
<<<<<<< HEAD
    <version>0.23.1</version>
=======
    <version>0.23.2-SNAPSHOT</version>
>>>>>>> ef628953
  </parent>
  <modelVersion>4.0.0</modelVersion>
  <groupId>org.apache.hadoop</groupId>
  <artifactId>hadoop-yarn-server-web-proxy</artifactId>
  <name>hadoop-yarn-server-web-proxy</name>

  <properties>
    <install.file>${project.artifact.file}</install.file>
    <yarn.basedir>${project.parent.parent.basedir}</yarn.basedir>
  </properties>

  <dependencies>
    <dependency>
      <groupId>javax.servlet</groupId>
      <artifactId>servlet-api</artifactId>
      <scope>compile</scope>
    </dependency>
    <dependency>
      <groupId>org.apache.hadoop</groupId>
      <artifactId>hadoop-yarn-server-common</artifactId>
    </dependency>
    <dependency>
      <groupId>org.apache.hadoop</groupId>
      <artifactId>hadoop-yarn-common</artifactId>
    </dependency>
  </dependencies>

  <build>
    <plugins>

      <!-- Publish tests jar -->
      <plugin>
        <artifactId>maven-jar-plugin</artifactId>
        <executions>
          <execution>
            <goals>
              <goal>test-jar</goal>
            </goals>
            <phase>test-compile</phase>
          </execution>
        </executions>
      </plugin>
    </plugins>
  </build>

</project><|MERGE_RESOLUTION|>--- conflicted
+++ resolved
@@ -16,11 +16,7 @@
   <parent>
     <artifactId>hadoop-yarn-server</artifactId>
     <groupId>org.apache.hadoop</groupId>
-<<<<<<< HEAD
-    <version>0.23.1</version>
-=======
     <version>0.23.2-SNAPSHOT</version>
->>>>>>> ef628953
   </parent>
   <modelVersion>4.0.0</modelVersion>
   <groupId>org.apache.hadoop</groupId>
