<?xml version="1.0"?>
<?xml-stylesheet type="text/xsl" href="configuration.xsl"?>

<!--
   Licensed to the Apache Software Foundation (ASF) under one or more
   contributor license agreements.  See the NOTICE file distributed with
   this work for additional information regarding copyright ownership.
   The ASF licenses this file to You under the Apache License, Version 2.0
   (the "License"); you may not use this file except in compliance with
   the License.  You may obtain a copy of the License at

       http://www.apache.org/licenses/LICENSE-2.0

   Unless required by applicable law or agreed to in writing, software
   distributed under the License is distributed on an "AS IS" BASIS,
   WITHOUT WARRANTIES OR CONDITIONS OF ANY KIND, either express or implied.
   See the License for the specific language governing permissions and
   limitations under the License.
-->

<!-- Do not modify this file directly.  Instead, copy entries that you -->
<!-- wish to modify from this file into hdfs-site.xml and change them -->
<!-- there.  If hdfs-site.xml does not already exist, create it.      -->

<configuration>

<property>
  <name>hadoop.hdfs.configuration.version</name>
  <value>1</value>
  <description>version of this configuration file</description>
</property>

<property>
  <name>dfs.namenode.logging.level</name>
  <value>info</value>
  <description>
    The logging level for dfs namenode. Other values are "dir" (trace
    namespace mutations), "block" (trace block under/over replications
    and block creations/deletions), or "all".
  </description>
</property>

<property>
  <name>dfs.namenode.rpc-address</name>
  <value></value>
  <description>
    RPC address that handles all clients requests. In the case of HA/Federation where multiple namenodes exist,
    the name service id is added to the name e.g. dfs.namenode.rpc-address.ns1
    dfs.namenode.rpc-address.EXAMPLENAMESERVICE
    The value of this property will take the form of nn-host1:rpc-port.
  </description>
</property>

<property>
  <name>dfs.namenode.rpc-bind-host</name>
  <value></value>
  <description>
    The actual address the server will bind to. If this optional address is
    set, the RPC server will bind to this address and the port specified in
    dfs.namenode.rpc-address for the RPC server. It can also be specified
    per name node or name service for HA/Federation. This is most useful for
    making name node listen to all interfaces by setting to 0.0.0.0.
  </description>
</property>

<property>
  <name>dfs.namenode.servicerpc-address</name>
  <value></value>
  <description>
    RPC address for HDFS Services communication. BackupNode, Datanodes and all other services should be
    connecting to this address if it is configured. In the case of HA/Federation where multiple namenodes exist,
    the name service id is added to the name e.g. dfs.namenode.servicerpc-address.ns1
    dfs.namenode.rpc-address.EXAMPLENAMESERVICE
    The value of this property will take the form of nn-host1:rpc-port.
    If the value of this property is unset the value of dfs.namenode.rpc-address will be used as the default.
  </description>
</property>

<property>
  <name>dfs.namenode.servicerpc-bind-host</name>
  <value></value>
  <description>
    The actual address the server will bind to. If this optional address is
    set, the service RPC server will bind to this address and the port 
    specified in dfs.namenode.servicerpc-address. It can also be specified
    per name node or name service for HA/Federation. This is most useful for
    making name node listen to all interfaces by setting to 0.0.0.0.
  </description>
</property>

<property>
  <name>dfs.namenode.secondary.http-address</name>
  <value>0.0.0.0:50090</value>
  <description>
    The secondary namenode http server address and port.
  </description>
</property>

<property>
  <name>dfs.datanode.address</name>
  <value>0.0.0.0:50010</value>
  <description>
    The datanode server address and port for data transfer.
  </description>
</property>

<property>
  <name>dfs.datanode.http.address</name>
  <value>0.0.0.0:50075</value>
  <description>
    The datanode http server address and port.
  </description>
</property>

<property>
  <name>dfs.datanode.ipc.address</name>
  <value>0.0.0.0:50020</value>
  <description>
    The datanode ipc server address and port.
  </description>
</property>

<property>
  <name>dfs.datanode.handler.count</name>
  <value>10</value>
  <description>The number of server threads for the datanode.</description>
</property>

<property>
  <name>dfs.namenode.http-address</name>
  <value>0.0.0.0:50070</value>
  <description>
    The address and the base port where the dfs namenode web ui will listen on.
  </description>
</property>

<property>
  <name>dfs.https.enable</name>
  <value>false</value>
  <description>
    Deprecated. Use "dfs.http.policy" instead.
  </description>
</property>

<property>
  <name>dfs.http.policy</name>
  <value>HTTP_ONLY</value>
  <description>Decide if HTTPS(SSL) is supported on HDFS
    This configures the HTTP endpoint for HDFS daemons:
      The following values are supported:
      - HTTP_ONLY : Service is provided only on http
      - HTTPS_ONLY : Service is provided only on https
      - HTTP_AND_HTTPS : Service is provided both on http and https
  </description>
</property>

<property>
  <name>dfs.client.https.need-auth</name>
  <value>false</value>
  <description>Whether SSL client certificate authentication is required
  </description>
</property>

<property>
  <name>dfs.https.server.keystore.resource</name>
  <value>ssl-server.xml</value>
  <description>Resource file from which ssl server keystore
  information will be extracted
  </description>
</property>

<property>
  <name>dfs.client.https.keystore.resource</name>
  <value>ssl-client.xml</value>
  <description>Resource file from which ssl client keystore
  information will be extracted
  </description>
</property>

<property>
  <name>dfs.datanode.https.address</name>
  <value>0.0.0.0:50475</value>
  <description>The datanode secure http server address and port.</description>
</property>

<property>
  <name>dfs.namenode.https-address</name>
  <value>0.0.0.0:50470</value>
  <description>The namenode secure http server address and port.</description>
</property>

 <property>
  <name>dfs.datanode.dns.interface</name>
  <value>default</value>
  <description>The name of the Network Interface from which a data node should 
  report its IP address.
  </description>
 </property>
 
<property>
  <name>dfs.datanode.dns.nameserver</name>
  <value>default</value>
  <description>The host name or IP address of the name server (DNS)
  which a DataNode should use to determine the host name used by the
  NameNode for communication and display purposes.
  </description>
 </property>
 
 <property>
  <name>dfs.namenode.backup.address</name>
  <value>0.0.0.0:50100</value>
  <description>
    The backup node server address and port.
    If the port is 0 then the server will start on a free port.
  </description>
</property>
 
 <property>
  <name>dfs.namenode.backup.http-address</name>
  <value>0.0.0.0:50105</value>
  <description>
    The backup node http server address and port.
    If the port is 0 then the server will start on a free port.
  </description>
</property>

<property>
  <name>dfs.namenode.replication.considerLoad</name>
  <value>true</value>
  <description>Decide if chooseTarget considers the target's load or not
  </description>
</property>
<property>
  <name>dfs.default.chunk.view.size</name>
  <value>32768</value>
  <description>The number of bytes to view for a file on the browser.
  </description>
</property>

<property>
  <name>dfs.datanode.du.reserved</name>
  <value>0</value>
  <description>Reserved space in bytes per volume. Always leave this much space free for non dfs use.
  </description>
</property>

<property>
  <name>dfs.namenode.name.dir</name>
  <value>file://${hadoop.tmp.dir}/dfs/name</value>
  <description>Determines where on the local filesystem the DFS name node
      should store the name table(fsimage).  If this is a comma-delimited list
      of directories then the name table is replicated in all of the
      directories, for redundancy. </description>
</property>

<property>
  <name>dfs.namenode.name.dir.restore</name>
  <value>false</value>
  <description>Set to true to enable NameNode to attempt recovering a
      previously failed dfs.namenode.name.dir. When enabled, a recovery of any
      failed directory is attempted during checkpoint.</description>
</property>

<property>
  <name>dfs.namenode.fs-limits.max-component-length</name>
  <value>0</value>
  <description>Defines the maximum number of characters in each component
      of a path.  A value of 0 will disable the check.</description>
</property>

<property>
  <name>dfs.namenode.fs-limits.max-directory-items</name>
  <value>0</value>
  <description>Defines the maximum number of items that a directory may
      contain.  A value of 0 will disable the check.</description>
</property>

<property>
  <name>dfs.namenode.fs-limits.min-block-size</name>
  <value>1048576</value>
  <description>Minimum block size in bytes, enforced by the Namenode at create
      time. This prevents the accidental creation of files with tiny block
      sizes (and thus many blocks), which can degrade
      performance.</description>
</property>

<property>
    <name>dfs.namenode.fs-limits.max-blocks-per-file</name>
    <value>1048576</value>
    <description>Maximum number of blocks per file, enforced by the Namenode on
        write. This prevents the creation of extremely large files which can
        degrade performance.</description>
</property>

<property>
  <name>dfs.namenode.edits.dir</name>
  <value>${dfs.namenode.name.dir}</value>
  <description>Determines where on the local filesystem the DFS name node
      should store the transaction (edits) file. If this is a comma-delimited list
      of directories then the transaction file is replicated in all of the 
      directories, for redundancy. Default value is same as dfs.namenode.name.dir
  </description>
</property>

<property>
  <name>dfs.namenode.shared.edits.dir</name>
  <value></value>
  <description>A directory on shared storage between the multiple namenodes
  in an HA cluster. This directory will be written by the active and read
  by the standby in order to keep the namespaces synchronized. This directory
  does not need to be listed in dfs.namenode.edits.dir above. It should be
  left empty in a non-HA cluster.
  </description>
</property>

<property>
  <name>dfs.namenode.edits.journal-plugin.qjournal</name>
  <value>org.apache.hadoop.hdfs.qjournal.client.QuorumJournalManager</value>
</property>

<property>
  <name>dfs.permissions.enabled</name>
  <value>true</value>
  <description>
    If "true", enable permission checking in HDFS.
    If "false", permission checking is turned off,
    but all other behavior is unchanged.
    Switching from one parameter value to the other does not change the mode,
    owner or group of files or directories.
  </description>
</property>

<property>
  <name>dfs.permissions.superusergroup</name>
  <value>supergroup</value>
  <description>The name of the group of super-users.</description>
</property>
<!--
<property>
   <name>dfs.cluster.administrators</name>
   <value>ACL for the admins</value>
   <description>This configuration is used to control who can access the
                default servlets in the namenode, etc.
   </description>
</property>
-->

<property>
  <name>dfs.block.access.token.enable</name>
  <value>false</value>
  <description>
    If "true", access tokens are used as capabilities for accessing datanodes.
    If "false", no access tokens are checked on accessing datanodes.
  </description>
</property>

<property>
  <name>dfs.block.access.key.update.interval</name>
  <value>600</value>
  <description>
    Interval in minutes at which namenode updates its access keys.
  </description>
</property>

<property>
  <name>dfs.block.access.token.lifetime</name>
  <value>600</value>
  <description>The lifetime of access tokens in minutes.</description>
</property>

<property>
  <name>dfs.datanode.data.dir</name>
  <value>file://${hadoop.tmp.dir}/dfs/data</value>
  <description>Determines where on the local filesystem an DFS data node
  should store its blocks.  If this is a comma-delimited
  list of directories, then data will be stored in all named
  directories, typically on different devices.
  Directories that do not exist are ignored.
  </description>
</property>

<property>
  <name>dfs.datanode.data.dir.perm</name>
  <value>700</value>
  <description>Permissions for the directories on on the local filesystem where
  the DFS data node store its blocks. The permissions can either be octal or
  symbolic.</description>
</property>

<property>
  <name>dfs.replication</name>
  <value>3</value>
  <description>Default block replication. 
  The actual number of replications can be specified when the file is created.
  The default is used if replication is not specified in create time.
  </description>
</property>

<property>
  <name>dfs.replication.max</name>
  <value>512</value>
  <description>Maximal block replication. 
  </description>
</property>

<property>
  <name>dfs.namenode.replication.min</name>
  <value>1</value>
  <description>Minimal block replication. 
  </description>
</property>

<property>
  <name>dfs.blocksize</name>
  <value>134217728</value>
  <description>
      The default block size for new files, in bytes.
      You can use the following suffix (case insensitive):
      k(kilo), m(mega), g(giga), t(tera), p(peta), e(exa) to specify the size (such as 128k, 512m, 1g, etc.),
      Or provide complete size in bytes (such as 134217728 for 128 MB).
  </description>
</property>

<property>
  <name>dfs.client.block.write.retries</name>
  <value>3</value>
  <description>The number of retries for writing blocks to the data nodes, 
  before we signal failure to the application.
  </description>
</property>

<property>
  <name>dfs.client.block.write.replace-datanode-on-failure.enable</name>
  <value>true</value>
  <description>
    If there is a datanode/network failure in the write pipeline,
    DFSClient will try to remove the failed datanode from the pipeline
    and then continue writing with the remaining datanodes. As a result,
    the number of datanodes in the pipeline is decreased.  The feature is
    to add new datanodes to the pipeline.

    This is a site-wide property to enable/disable the feature.

    When the cluster size is extremely small, e.g. 3 nodes or less, cluster
    administrators may want to set the policy to NEVER in the default
    configuration file or disable this feature.  Otherwise, users may
    experience an unusually high rate of pipeline failures since it is
    impossible to find new datanodes for replacement.

    See also dfs.client.block.write.replace-datanode-on-failure.policy
  </description>
</property>

<property>
  <name>dfs.client.block.write.replace-datanode-on-failure.policy</name>
  <value>DEFAULT</value>
  <description>
    This property is used only if the value of
    dfs.client.block.write.replace-datanode-on-failure.enable is true.

    ALWAYS: always add a new datanode when an existing datanode is removed.
    
    NEVER: never add a new datanode.

    DEFAULT: 
      Let r be the replication number.
      Let n be the number of existing datanodes.
      Add a new datanode only if r is greater than or equal to 3 and either
      (1) floor(r/2) is greater than or equal to n; or
      (2) r is greater than n and the block is hflushed/appended.
  </description>
</property>

<property>
  <name>dfs.blockreport.intervalMsec</name>
  <value>21600000</value>
  <description>Determines block reporting interval in milliseconds.</description>
</property>

<property>
  <name>dfs.blockreport.initialDelay</name>  <value>0</value>
  <description>Delay for first block report in seconds.</description>
</property>

<property>
  <name>dfs.datanode.directoryscan.interval</name>
  <value>21600</value>
  <description>Interval in seconds for Datanode to scan data directories and
  reconcile the difference between blocks in memory and on the disk.
  </description>
</property>

<property>
  <name>dfs.datanode.directoryscan.threads</name>
  <value>1</value>
  <description>How many threads should the threadpool used to compile reports
  for volumes in parallel have.
  </description>
</property>

<property>
  <name>dfs.heartbeat.interval</name>
  <value>3</value>
  <description>Determines datanode heartbeat interval in seconds.</description>
</property>

<property>
  <name>dfs.namenode.handler.count</name>
  <value>10</value>
  <description>The number of server threads for the namenode.</description>
</property>

<property>
  <name>dfs.namenode.safemode.threshold-pct</name>
  <value>0.999f</value>
  <description>
    Specifies the percentage of blocks that should satisfy 
    the minimal replication requirement defined by dfs.namenode.replication.min.
    Values less than or equal to 0 mean not to wait for any particular
    percentage of blocks before exiting safemode.
    Values greater than 1 will make safe mode permanent.
  </description>
</property>

<property>
  <name>dfs.namenode.safemode.min.datanodes</name>
  <value>0</value>
  <description>
    Specifies the number of datanodes that must be considered alive
    before the name node exits safemode.
    Values less than or equal to 0 mean not to take the number of live
    datanodes into account when deciding whether to remain in safe mode
    during startup.
    Values greater than the number of datanodes in the cluster
    will make safe mode permanent.
  </description>
</property>

<property>
  <name>dfs.namenode.safemode.extension</name>
  <value>30000</value>
  <description>
    Determines extension of safe mode in milliseconds 
    after the threshold level is reached.
  </description>
</property>

<property>
  <name>dfs.datanode.balance.bandwidthPerSec</name>
  <value>1048576</value>
  <description>
        Specifies the maximum amount of bandwidth that each datanode
        can utilize for the balancing purpose in term of
        the number of bytes per second.
  </description>
</property>

<property>
  <name>dfs.hosts</name>
  <value></value>
  <description>Names a file that contains a list of hosts that are
  permitted to connect to the namenode. The full pathname of the file
  must be specified.  If the value is empty, all hosts are
  permitted.</description>
</property>

<property>
  <name>dfs.hosts.exclude</name>
  <value></value>
  <description>Names a file that contains a list of hosts that are
  not permitted to connect to the namenode.  The full pathname of the
  file must be specified.  If the value is empty, no hosts are
  excluded.</description>
</property> 

<property>
  <name>dfs.namenode.max.objects</name>
  <value>0</value>
  <description>The maximum number of files, directories and blocks
  dfs supports. A value of zero indicates no limit to the number
  of objects that dfs supports.
  </description>
</property>

<property>
  <name>dfs.namenode.datanode.registration.ip-hostname-check</name>
  <value>true</value>
  <description>
    If true (the default), then the namenode requires that a connecting
    datanode's address must be resolved to a hostname.  If necessary, a reverse
    DNS lookup is performed.  All attempts to register a datanode from an
    unresolvable address are rejected.

    It is recommended that this setting be left on to prevent accidental
    registration of datanodes listed by hostname in the excludes file during a
    DNS outage.  Only set this to false in environments where there is no
    infrastructure to support reverse DNS lookup.
  </description>
</property>

<property>
  <name>dfs.namenode.decommission.interval</name>
  <value>30</value>
  <description>Namenode periodicity in seconds to check if decommission is 
  complete.</description>
</property>

<property>
  <name>dfs.namenode.decommission.nodes.per.interval</name>
  <value>5</value>
  <description>The number of nodes namenode checks if decommission is complete
  in each dfs.namenode.decommission.interval.</description>
</property>

<property>
  <name>dfs.namenode.replication.interval</name>
  <value>3</value>
  <description>The periodicity in seconds with which the namenode computes 
  repliaction work for datanodes. </description>
</property>

<property>
  <name>dfs.namenode.accesstime.precision</name>
  <value>3600000</value>
  <description>The access time for HDFS file is precise upto this value. 
               The default value is 1 hour. Setting a value of 0 disables
               access times for HDFS.
  </description>
</property>

<property>
  <name>dfs.datanode.plugins</name>
  <value></value>
  <description>Comma-separated list of datanode plug-ins to be activated.
  </description>
</property>

<property>
  <name>dfs.namenode.plugins</name>
  <value></value>
  <description>Comma-separated list of namenode plug-ins to be activated.
  </description>
</property>

<property>
  <name>dfs.stream-buffer-size</name>
  <value>4096</value>
  <description>The size of buffer to stream files.
  The size of this buffer should probably be a multiple of hardware
  page size (4096 on Intel x86), and it determines how much data is
  buffered during read and write operations.</description>
</property>

<property>
  <name>dfs.bytes-per-checksum</name>
  <value>512</value>
  <description>The number of bytes per checksum.  Must not be larger than
  dfs.stream-buffer-size</description>
</property>

<property>
  <name>dfs.client-write-packet-size</name>
  <value>65536</value>
  <description>Packet size for clients to write</description>
</property>

<property>
  <name>dfs.client.write.exclude.nodes.cache.expiry.interval.millis</name>
  <value>600000</value>
  <description>The maximum period to keep a DN in the excluded nodes list
  at a client. After this period, in milliseconds, the previously excluded node(s) will
  be removed automatically from the cache and will be considered good for block allocations
  again. Useful to lower or raise in situations where you keep a file open for very long
  periods (such as a Write-Ahead-Log (WAL) file) to make the writer tolerant to cluster maintenance
  restarts. Defaults to 10 minutes.</description>
</property>

<property>
  <name>dfs.namenode.checkpoint.dir</name>
  <value>file://${hadoop.tmp.dir}/dfs/namesecondary</value>
  <description>Determines where on the local filesystem the DFS secondary
      name node should store the temporary images to merge.
      If this is a comma-delimited list of directories then the image is
      replicated in all of the directories for redundancy.
  </description>
</property>

<property>
  <name>dfs.namenode.checkpoint.edits.dir</name>
  <value>${dfs.namenode.checkpoint.dir}</value>
  <description>Determines where on the local filesystem the DFS secondary
      name node should store the temporary edits to merge.
      If this is a comma-delimited list of directoires then teh edits is
      replicated in all of the directoires for redundancy.
      Default value is same as dfs.namenode.checkpoint.dir
  </description>
</property>

<property>
  <name>dfs.namenode.checkpoint.period</name>
  <value>3600</value>
  <description>The number of seconds between two periodic checkpoints.
  </description>
</property>

<property>
  <name>dfs.namenode.checkpoint.txns</name>
  <value>1000000</value>
  <description>The Secondary NameNode or CheckpointNode will create a checkpoint
  of the namespace every 'dfs.namenode.checkpoint.txns' transactions, regardless
  of whether 'dfs.namenode.checkpoint.period' has expired.
  </description>
</property>

<property>
  <name>dfs.namenode.checkpoint.check.period</name>
  <value>60</value>
  <description>The SecondaryNameNode and CheckpointNode will poll the NameNode
  every 'dfs.namenode.checkpoint.check.period' seconds to query the number
  of uncheckpointed transactions.
  </description>
</property>

<property>
  <name>dfs.namenode.checkpoint.max-retries</name>
  <value>3</value>
  <description>The SecondaryNameNode retries failed checkpointing. If the 
  failure occurs while loading fsimage or replaying edits, the number of
  retries is limited by this variable. 
  </description>
</property>

<property>
  <name>dfs.namenode.num.checkpoints.retained</name>
  <value>2</value>
  <description>The number of image checkpoint files that will be retained by
  the NameNode and Secondary NameNode in their storage directories. All edit
  logs necessary to recover an up-to-date namespace from the oldest retained
  checkpoint will also be retained.
  </description>
</property>

<property>
  <name>dfs.namenode.num.extra.edits.retained</name>
  <value>1000000</value>
  <description>The number of extra transactions which should be retained
  beyond what is minimally necessary for a NN restart. This can be useful for
  audit purposes or for an HA setup where a remote Standby Node may have
  been offline for some time and need to have a longer backlog of retained
  edits in order to start again.
  Typically each edit is on the order of a few hundred bytes, so the default
  of 1 million edits should be on the order of hundreds of MBs or low GBs.

  NOTE: Fewer extra edits may be retained than value specified for this setting
  if doing so would mean that more segments would be retained than the number
  configured by dfs.namenode.max.extra.edits.segments.retained.
  </description>
</property>

<property>
  <name>dfs.namenode.max.extra.edits.segments.retained</name>
  <value>10000</value>
  <description>The maximum number of extra edit log segments which should be retained
  beyond what is minimally necessary for a NN restart. When used in conjunction with
  dfs.namenode.num.extra.edits.retained, this configuration property serves to cap
  the number of extra edits files to a reasonable value.
  </description>
</property>

<property>
  <name>dfs.namenode.delegation.key.update-interval</name>
  <value>86400000</value>
  <description>The update interval for master key for delegation tokens 
       in the namenode in milliseconds.
  </description>
</property>

<property>
  <name>dfs.namenode.delegation.token.max-lifetime</name>
  <value>604800000</value>
  <description>The maximum lifetime in milliseconds for which a delegation 
      token is valid.
  </description>
</property>

<property>
  <name>dfs.namenode.delegation.token.renew-interval</name>
  <value>86400000</value>
  <description>The renewal interval for delegation token in milliseconds.
  </description>
</property>

<property>
  <name>dfs.datanode.failed.volumes.tolerated</name>
  <value>0</value>
  <description>The number of volumes that are allowed to
  fail before a datanode stops offering service. By default
  any volume failure will cause a datanode to shutdown.
  </description>
</property>

<property>
  <name>dfs.image.compress</name>
  <value>false</value>
  <description>Should the dfs image be compressed?
  </description>
</property>

<property>
  <name>dfs.image.compression.codec</name>
  <value>org.apache.hadoop.io.compress.DefaultCodec</value>
  <description>If the dfs image is compressed, how should they be compressed?
               This has to be a codec defined in io.compression.codecs.
  </description>
</property>

<property>
  <name>dfs.image.transfer.timeout</name>
  <value>600000</value>
  <description>
        Timeout for image transfer in milliseconds. This timeout and the related
        dfs.image.transfer.bandwidthPerSec parameter should be configured such
        that normal image transfer can complete within the timeout.
        This timeout prevents client hangs when the sender fails during
        image transfer, which is particularly important during checkpointing.
        Note that this timeout applies to the entirety of image transfer, and
        is not a socket timeout.
  </description>
</property>

<property>
  <name>dfs.image.transfer.bandwidthPerSec</name>
  <value>0</value>
  <description>
        Maximum bandwidth used for image transfer in bytes per second.
        This can help keep normal namenode operations responsive during
        checkpointing. The maximum bandwidth and timeout in
        dfs.image.transfer.timeout should be set such that normal image
        transfers can complete successfully.
        A default value of 0 indicates that throttling is disabled. 
  </description>
</property>

<property>
  <name>dfs.namenode.support.allow.format</name>
  <value>true</value>
  <description>Does HDFS namenode allow itself to be formatted?
               You may consider setting this to false for any production
               cluster, to avoid any possibility of formatting a running DFS.
  </description>
</property>

<property>
  <name>dfs.datanode.max.transfer.threads</name>
  <value>4096</value>
  <description>
        Specifies the maximum number of threads to use for transferring data
        in and out of the DN.
  </description>
</property>

<property>
  <name>dfs.datanode.readahead.bytes</name>
  <value>4193404</value>
  <description>
        While reading block files, if the Hadoop native libraries are available,
        the datanode can use the posix_fadvise system call to explicitly
        page data into the operating system buffer cache ahead of the current
        reader's position. This can improve performance especially when
        disks are highly contended.

        This configuration specifies the number of bytes ahead of the current
        read position which the datanode will attempt to read ahead. This
        feature may be disabled by configuring this property to 0.

        If the native libraries are not available, this configuration has no
        effect.
  </description>
</property>

<property>
  <name>dfs.datanode.drop.cache.behind.reads</name>
  <value>false</value>
  <description>
        In some workloads, the data read from HDFS is known to be significantly
        large enough that it is unlikely to be useful to cache it in the
        operating system buffer cache. In this case, the DataNode may be
        configured to automatically purge all data from the buffer cache
        after it is delivered to the client. This behavior is automatically
        disabled for workloads which read only short sections of a block
        (e.g HBase random-IO workloads).

        This may improve performance for some workloads by freeing buffer
        cache spage usage for more cacheable data.

        If the Hadoop native libraries are not available, this configuration
        has no effect.
  </description>
</property>

<property>
  <name>dfs.datanode.drop.cache.behind.writes</name>
  <value>false</value>
  <description>
        In some workloads, the data written to HDFS is known to be significantly
        large enough that it is unlikely to be useful to cache it in the
        operating system buffer cache. In this case, the DataNode may be
        configured to automatically purge all data from the buffer cache
        after it is written to disk.

        This may improve performance for some workloads by freeing buffer
        cache spage usage for more cacheable data.

        If the Hadoop native libraries are not available, this configuration
        has no effect.
  </description>
</property>

<property>
  <name>dfs.datanode.sync.behind.writes</name>
  <value>false</value>
  <description>
        If this configuration is enabled, the datanode will instruct the
        operating system to enqueue all written data to the disk immediately
        after it is written. This differs from the usual OS policy which
        may wait for up to 30 seconds before triggering writeback.

        This may improve performance for some workloads by smoothing the
        IO profile for data written to disk.

        If the Hadoop native libraries are not available, this configuration
        has no effect.
  </description>
</property>

<property>
  <name>dfs.client.failover.max.attempts</name>
  <value>15</value>
  <description>
    Expert only. The number of client failover attempts that should be
    made before the failover is considered failed.
  </description>
</property>

<property>
  <name>dfs.client.failover.sleep.base.millis</name>
  <value>500</value>
  <description>
    Expert only. The time to wait, in milliseconds, between failover
    attempts increases exponentially as a function of the number of
    attempts made so far, with a random factor of +/- 50%. This option
    specifies the base value used in the failover calculation. The
    first failover will retry immediately. The 2nd failover attempt
    will delay at least dfs.client.failover.sleep.base.millis
    milliseconds. And so on.
  </description>
</property>

<property>
  <name>dfs.client.failover.sleep.max.millis</name>
  <value>15000</value>
  <description>
    Expert only. The time to wait, in milliseconds, between failover
    attempts increases exponentially as a function of the number of
    attempts made so far, with a random factor of +/- 50%. This option
    specifies the maximum value to wait between failovers. 
    Specifically, the time between two failover attempts will not
    exceed +/- 50% of dfs.client.failover.sleep.max.millis
    milliseconds.
  </description>
</property>

<property>
  <name>dfs.client.failover.connection.retries</name>
  <value>0</value>
  <description>
    Expert only. Indicates the number of retries a failover IPC client
    will make to establish a server connection.
  </description>
</property>

<property>
  <name>dfs.client.failover.connection.retries.on.timeouts</name>
  <value>0</value>
  <description>
    Expert only. The number of retry attempts a failover IPC client
    will make on socket timeout when establishing a server connection.
  </description>
</property>

<property>
  <name>dfs.nameservices</name>
  <value></value>
  <description>
    Comma-separated list of nameservices.
  </description>
</property>

<property>
  <name>dfs.nameservice.id</name>
  <value></value>
  <description>
    The ID of this nameservice. If the nameservice ID is not
    configured or more than one nameservice is configured for
    dfs.nameservices it is determined automatically by
    matching the local node's address with the configured address.
  </description>
</property>

<property>
  <name>dfs.ha.namenodes.EXAMPLENAMESERVICE</name>
  <value></value>
  <description>
    The prefix for a given nameservice, contains a comma-separated
    list of namenodes for a given nameservice (eg EXAMPLENAMESERVICE).
  </description>
</property>

<property>
  <name>dfs.ha.namenode.id</name>
  <value></value>
  <description>
    The ID of this namenode. If the namenode ID is not configured it
    is determined automatically by matching the local node's address
    with the configured address.
  </description>
</property>

<property>
  <name>dfs.ha.log-roll.period</name>
  <value>120</value>
  <description>
    How often, in seconds, the StandbyNode should ask the active to
    roll edit logs. Since the StandbyNode only reads from finalized
    log segments, the StandbyNode will only be as up-to-date as how
    often the logs are rolled. Note that failover triggers a log roll
    so the StandbyNode will be up to date before it becomes active.
  </description>
</property>

<property>
  <name>dfs.ha.tail-edits.period</name>
  <value>60</value>
  <description>
    How often, in seconds, the StandbyNode should check for new
    finalized log segments in the shared edits log.
  </description>
</property>

<property>
  <name>dfs.ha.automatic-failover.enabled</name>
  <value>false</value>
  <description>
    Whether automatic failover is enabled. See the HDFS High
    Availability documentation for details on automatic HA
    configuration.
  </description>
</property>

<property>
  <name>dfs.support.append</name>
  <value>true</value>
  <description>
    Does HDFS allow appends to files?
  </description>
</property>

<property>
  <name>dfs.client.use.datanode.hostname</name>
  <value>false</value>
  <description>Whether clients should use datanode hostnames when
    connecting to datanodes.
  </description>
</property>

<property>
  <name>dfs.datanode.use.datanode.hostname</name>
  <value>false</value>
  <description>Whether datanodes should use datanode hostnames when
    connecting to other datanodes for data transfer.
  </description>
</property>

<property>
  <name>dfs.client.local.interfaces</name>
  <value></value>
  <description>A comma separated list of network interface names to use
    for data transfer between the client and datanodes. When creating
    a connection to read from or write to a datanode, the client
    chooses one of the specified interfaces at random and binds its
    socket to the IP of that interface. Individual names may be
    specified as either an interface name (eg "eth0"), a subinterface
    name (eg "eth0:0"), or an IP address (which may be specified using
    CIDR notation to match a range of IPs).
  </description>
</property>

<property>
  <name>dfs.namenode.kerberos.internal.spnego.principal</name>
  <value>${dfs.web.authentication.kerberos.principal}</value>
</property>

<property>
  <name>dfs.secondary.namenode.kerberos.internal.spnego.principal</name>
  <value>${dfs.web.authentication.kerberos.principal}</value>
</property>

<property>
  <name>dfs.namenode.avoid.read.stale.datanode</name>
  <value>false</value>
  <description>
    Indicate whether or not to avoid reading from &quot;stale&quot; datanodes whose
    heartbeat messages have not been received by the namenode 
    for more than a specified time interval. Stale datanodes will be
    moved to the end of the node list returned for reading. See
    dfs.namenode.avoid.write.stale.datanode for a similar setting for writes.
  </description>
</property>

<property>
  <name>dfs.namenode.avoid.write.stale.datanode</name>
  <value>false</value>
  <description>
    Indicate whether or not to avoid writing to &quot;stale&quot; datanodes whose 
    heartbeat messages have not been received by the namenode 
    for more than a specified time interval. Writes will avoid using 
    stale datanodes unless more than a configured ratio 
    (dfs.namenode.write.stale.datanode.ratio) of datanodes are marked as 
    stale. See dfs.namenode.avoid.read.stale.datanode for a similar setting
    for reads.
  </description>
</property>

<property>
  <name>dfs.namenode.stale.datanode.interval</name>
  <value>30000</value>
  <description>
    Default time interval for marking a datanode as "stale", i.e., if 
    the namenode has not received heartbeat msg from a datanode for 
    more than this time interval, the datanode will be marked and treated 
    as "stale" by default. The stale interval cannot be too small since 
    otherwise this may cause too frequent change of stale states. 
    We thus set a minimum stale interval value (the default value is 3 times 
    of heartbeat interval) and guarantee that the stale interval cannot be less
    than the minimum value. A stale data node is avoided during lease/block
    recovery. It can be conditionally avoided for reads (see
    dfs.namenode.avoid.read.stale.datanode) and for writes (see
    dfs.namenode.avoid.write.stale.datanode).
  </description>
</property>

<property>
  <name>dfs.namenode.write.stale.datanode.ratio</name>
  <value>0.5f</value>
  <description>
    When the ratio of number stale datanodes to total datanodes marked
    is greater than this ratio, stop avoiding writing to stale nodes so
    as to prevent causing hotspots.
  </description>
</property>

<property>
  <name>dfs.namenode.invalidate.work.pct.per.iteration</name>
  <value>0.32f</value>
  <description>
    *Note*: Advanced property. Change with caution.
    This determines the percentage amount of block
    invalidations (deletes) to do over a single DN heartbeat
    deletion command. The final deletion count is determined by applying this
    percentage to the number of live nodes in the system.
    The resultant number is the number of blocks from the deletion list
    chosen for proper invalidation over a single heartbeat of a single DN.
    Value should be a positive, non-zero percentage in float notation (X.Yf),
    with 1.0f meaning 100%.
  </description>
</property>

<property>
  <name>dfs.namenode.replication.work.multiplier.per.iteration</name>
  <value>2</value>
  <description>
    *Note*: Advanced property. Change with caution.
    This determines the total amount of block transfers to begin in
    parallel at a DN, for replication, when such a command list is being
    sent over a DN heartbeat by the NN. The actual number is obtained by
    multiplying this multiplier with the total number of live nodes in the
    cluster. The result number is the number of blocks to begin transfers
    immediately for, per DN heartbeat. This number can be any positive,
    non-zero integer.
  </description>
</property>

<property>
  <name>dfs.webhdfs.enabled</name>
<<<<<<< HEAD
  <value>false</value>
=======
  <value>true</value>
>>>>>>> fbf12270
  <description>
    Enable WebHDFS (REST API) in Namenodes and Datanodes.
  </description>
</property>

<property>
  <name>hadoop.fuse.connection.timeout</name>
  <value>300</value>
  <description>
    The minimum number of seconds that we'll cache libhdfs connection objects
    in fuse_dfs. Lower values will result in lower memory consumption; higher
    values may speed up access by avoiding the overhead of creating new
    connection objects.
  </description>
</property>

<property>
  <name>hadoop.fuse.timer.period</name>
  <value>5</value>
  <description>
    The number of seconds between cache expiry checks in fuse_dfs. Lower values
    will result in fuse_dfs noticing changes to Kerberos ticket caches more
    quickly.
  </description>
</property>

<property>
  <name>dfs.metrics.percentiles.intervals</name>
  <value></value>
  <description>
    Comma-delimited set of integers denoting the desired rollover intervals 
    (in seconds) for percentile latency metrics on the Namenode and Datanode.
    By default, percentile latency metrics are disabled.
  </description>
</property>

<property>
  <name>dfs.encrypt.data.transfer</name>
  <value>false</value>
  <description>
    Whether or not actual block data that is read/written from/to HDFS should
    be encrypted on the wire. This only needs to be set on the NN and DNs,
    clients will deduce this automatically.
  </description>
</property>

<property>
  <name>dfs.encrypt.data.transfer.algorithm</name>
  <value></value>
  <description>
    This value may be set to either "3des" or "rc4". If nothing is set, then
    the configured JCE default on the system is used (usually 3DES.) It is
    widely believed that 3DES is more cryptographically secure, but RC4 is
    substantially faster.
  </description>
</property>

<property>
  <name>dfs.datanode.hdfs-blocks-metadata.enabled</name>
  <value>false</value>
  <description>
    Boolean which enables backend datanode-side support for the experimental DistributedFileSystem#getFileVBlockStorageLocations API.
  </description>
</property>

<property>
  <name>dfs.client.file-block-storage-locations.num-threads</name>
  <value>10</value>
  <description>
    Number of threads used for making parallel RPCs in DistributedFileSystem#getFileBlockStorageLocations().
  </description>
</property>

<property>
  <name>dfs.client.file-block-storage-locations.timeout</name>
  <value>60</value>
  <description>
    Timeout (in seconds) for the parallel RPCs made in DistributedFileSystem#getFileBlockStorageLocations().
  </description>
</property>

<property>
  <name>dfs.journalnode.rpc-address</name>
  <value>0.0.0.0:8485</value>
  <description>
    The JournalNode RPC server address and port.
  </description>
</property>

<property>
  <name>dfs.journalnode.http-address</name>
  <value>0.0.0.0:8480</value>
  <description>
    The address and port the JournalNode web UI listens on.
    If the port is 0 then the server will start on a free port.
  </description>
</property>

<property>
  <name>dfs.namenode.audit.loggers</name>
  <value>default</value>
  <description>
    List of classes implementing audit loggers that will receive audit events.
    These should be implementations of org.apache.hadoop.hdfs.server.namenode.AuditLogger.
    The special value "default" can be used to reference the default audit
    logger, which uses the configured log system. Installing custom audit loggers
    may affect the performance and stability of the NameNode. Refer to the custom
    logger's documentation for more details.
  </description>
</property>

<property>
  <name>dfs.domain.socket.path</name>
  <value></value>
  <description>
    Optional.  This is a path to a UNIX domain socket that will be used for
    communication between the DataNode and local HDFS clients.
    If the string "_PORT" is present in this path, it will be replaced by the
    TCP port of the DataNode.
  </description>
</property>

<property>
  <name>dfs.datanode.available-space-volume-choosing-policy.balanced-space-threshold</name>
  <value>10737418240</value> <!-- 10 GB -->
  <description>
    Only used when the dfs.datanode.fsdataset.volume.choosing.policy is set to
    org.apache.hadoop.hdfs.server.datanode.fsdataset.AvailableSpaceVolumeChoosingPolicy.
    This setting controls how much DN volumes are allowed to differ in terms of
    bytes of free disk space before they are considered imbalanced. If the free
    space of all the volumes are within this range of each other, the volumes
    will be considered balanced and block assignments will be done on a pure
    round robin basis.
  </description>
</property>

<property>
  <name>dfs.datanode.available-space-volume-choosing-policy.balanced-space-preference-fraction</name>
  <value>0.75f</value>
  <description>
    Only used when the dfs.datanode.fsdataset.volume.choosing.policy is set to
    org.apache.hadoop.hdfs.server.datanode.fsdataset.AvailableSpaceVolumeChoosingPolicy.
    This setting controls what percentage of new block allocations will be sent
    to volumes with more available disk space than others. This setting should
    be in the range 0.0 - 1.0, though in practice 0.5 - 1.0, since there should
    be no reason to prefer that volumes with less available disk space receive
    more block allocations.
  </description>
</property>

<property>
  <name>dfs.namenode.edits.noeditlogchannelflush</name>
  <value>false</value>
  <description>
    Specifies whether to flush edit log file channel. When set, expensive
    FileChannel#force calls are skipped and synchronous disk writes are
    enabled instead by opening the edit log file with RandomAccessFile("rws")
    flags. This can significantly improve the performance of edit log writes
    on the Windows platform.
    Note that the behavior of the "rws" flags is platform and hardware specific
    and might not provide the same level of guarantees as FileChannel#force.
    For example, the write will skip the disk-cache on SAS and SCSI devices
    while it might not on SATA devices. This is an expert level setting,
    change with caution.
  </description>
</property>

<property>
  <name>dfs.client.cache.drop.behind.writes</name>
  <value></value>
  <description>
    Just like dfs.datanode.drop.cache.behind.writes, this setting causes the
    page cache to be dropped behind HDFS writes, potentially freeing up more
    memory for other uses.  Unlike dfs.datanode.drop.cache.behind.writes, this
    is a client-side setting rather than a setting for the entire datanode.
    If present, this setting will override the DataNode default.

    If the native libraries are not available to the DataNode, this
    configuration has no effect.
  </description>
</property>

<property>
  <name>dfs.client.cache.drop.behind.reads</name>
  <value></value>
  <description>
    Just like dfs.datanode.drop.cache.behind.reads, this setting causes the
    page cache to be dropped behind HDFS reads, potentially freeing up more
    memory for other uses.  Unlike dfs.datanode.drop.cache.behind.reads, this
    is a client-side setting rather than a setting for the entire datanode.  If
    present, this setting will override the DataNode default.

    If the native libraries are not available to the DataNode, this
    configuration has no effect.
  </description>
</property>

<property>
  <name>dfs.client.cache.readahead</name>
  <value></value>
  <description>
<<<<<<< HEAD
    Just like dfs.datanode.readahead.bytes, this setting causes the datanode to
=======
    When using remote reads, this setting causes the datanode to
>>>>>>> fbf12270
    read ahead in the block file using posix_fadvise, potentially decreasing
    I/O wait times.  Unlike dfs.datanode.readahead.bytes, this is a client-side
    setting rather than a setting for the entire datanode.  If present, this
    setting will override the DataNode default.

<<<<<<< HEAD
=======
    When using local reads, this setting determines how much readahead we do in
    BlockReaderLocal.

>>>>>>> fbf12270
    If the native libraries are not available to the DataNode, this
    configuration has no effect.
  </description>
</property>

<property>
<<<<<<< HEAD
	<name>dfs.namenode.enable.retrycache</name>
	<value>true</value>
	<description>
	  This enables the retry cache on the namenode. Namenode tracks for
	  non-idempotent requests the corresponding response. If a client retries the
	  request, the response from the retry cache is sent. Such operations
	  are tagged with annotation @AtMostOnce in namenode protocols. It is
	  recommended that this flag be set to true. Setting it to false, will result
	  in clients getting failure responses to retried request. This flag must 
	  be enabled in HA setup for transparent fail-overs.
	  
	  The entries in the cache have expiration time configurable
	  using dfs.namenode.retrycache.expirytime.millis.
	</description>
</property>

<property>
	<name>dfs.namenode.retrycache.expirytime.millis</name>
	<value>600000</value>
	<description>
	  The time for which retry cache entries are retained.
	</description>
</property>

<property>
	<name>dfs.namenode.retrycache.heap.percent</name>
	<value>0.03f</value>
	<description>
	  This parameter configures the heap size allocated for retry cache
	  (excluding the response cached). This corresponds to approximately
	  4096 entries for every 64MB of namenode process java heap size.
	  Assuming retry cache entry expiration time (configured using
	  dfs.namenode.retrycache.expirytime.millis) of 10 minutes, this
	  enables retry cache to support 7 operations per second sustained
	  for 10 minutes. As the heap size is increased, the operation rate
	  linearly increases.
	</description>
=======
  <name>dfs.namenode.enable.retrycache</name>
  <value>true</value>
  <description>
    This enables the retry cache on the namenode. Namenode tracks for
    non-idempotent requests the corresponding response. If a client retries the
    request, the response from the retry cache is sent. Such operations
    are tagged with annotation @AtMostOnce in namenode protocols. It is
    recommended that this flag be set to true. Setting it to false, will result
    in clients getting failure responses to retried request. This flag must 
    be enabled in HA setup for transparent fail-overs.

    The entries in the cache have expiration time configurable
    using dfs.namenode.retrycache.expirytime.millis.
  </description>
</property>

<property>
  <name>dfs.namenode.retrycache.expirytime.millis</name>
  <value>600000</value>
  <description>
    The time for which retry cache entries are retained.
  </description>
</property>

<property>
  <name>dfs.namenode.retrycache.heap.percent</name>
  <value>0.03f</value>
  <description>
    This parameter configures the heap size allocated for retry cache
    (excluding the response cached). This corresponds to approximately
    4096 entries for every 64MB of namenode process java heap size.
    Assuming retry cache entry expiration time (configured using
    dfs.namenode.retrycache.expirytime.millis) of 10 minutes, this
    enables retry cache to support 7 operations per second sustained
    for 10 minutes. As the heap size is increased, the operation rate
    linearly increases.
  </description>
>>>>>>> fbf12270
</property>

<property>
  <name>dfs.client.mmap.cache.size</name>
  <value>1024</value>
  <description>
    When zero-copy reads are used, the DFSClient keeps a cache of recently used
    memory mapped regions.  This parameter controls the maximum number of
    entries that we will keep in that cache.

    If this is set to 0, we will not allow mmap.

    The larger this number is, the more file descriptors we will potentially
    use for memory-mapped files.  mmaped files also use virtual address space.
    You may need to increase your ulimit virtual address space limits before
    increasing the client mmap cache size.
  </description>
</property>

<property>
  <name>dfs.client.mmap.cache.timeout.ms</name>
  <value>900000</value>
  <description>
    The minimum length of time that we will keep an mmap entry in the cache
    between uses.  If an entry is in the cache longer than this, and nobody
    uses it, it will be removed by a background thread.
  </description>
</property>

<property>
<<<<<<< HEAD
=======
  <name>dfs.namenode.path.based.cache.block.map.allocation.percent</name>
  <value>0.25</value>
  <description>
    The percentage of the Java heap which we will allocate to the cached blocks
    map.  The cached blocks map is a hash map which uses chained hashing.
    Smaller maps may be accessed more slowly if the number of cached blocks is
    large; larger maps will consume more memory.
  </description>
</property>

<property>
  <name>dfs.datanode.max.locked.memory</name>
  <value>0</value>
  <description>
    The amount of memory in bytes to use for caching of block replicas in
    memory on the datanode. The datanode's maximum locked memory soft ulimit
    (RLIMIT_MEMLOCK) must be set to at least this value, else the datanode
    will abort on startup.

    By default, this parameter is set to 0, which disables in-memory caching.

    If the native libraries are not available to the DataNode, this
    configuration has no effect.
  </description>
</property>

<property>
  <name>dfs.namenode.list.cache.directives.num.responses</name>
  <value>100</value>
  <description>
    This value controls the number of cache directives that the NameNode will
    send over the wire in response to a listDirectives RPC.
  </description>
</property>

<property>
  <name>dfs.namenode.list.cache.pools.num.responses</name>
  <value>100</value>
  <description>
    This value controls the number of cache pools that the NameNode will
    send over the wire in response to a listPools RPC.
  </description>
</property>

<property>
  <name>dfs.namenode.path.based.cache.refresh.interval.ms</name>
  <value>300000</value>
  <description>
    The amount of milliseconds between subsequent path cache rescans.  Path
    cache rescans are when we calculate which blocks should be cached, and on
    what datanodes.

    By default, this parameter is set to 300000, which is five minutes.
  </description>
</property>

<property>
  <name>dfs.namenode.path.based.cache.retry.interval.ms</name>
  <value>60000</value>
  <description>
    When the NameNode needs to uncache something that is cached, or cache
    something that is not cached, it must direct the DataNodes to do so by
    sending a DNA_CACHE or DNA_UNCACHE command in response to a DataNode
    heartbeat.  This parameter controls how frequently the NameNode will
    resend these commands.
  </description>
</property>

<property>
  <name>dfs.datanode.fsdatasetcache.max.threads.per.volume</name>
  <value>4</value>
  <description>
    The maximum number of threads per volume to use for caching new data
    on the datanode. These threads consume both I/O and CPU. This can affect
    normal datanode operations.
  </description>
</property>

<property>
  <name>dfs.cachereport.intervalMsec</name>
  <value>10000</value>
  <description>
    Determines cache reporting interval in milliseconds.  After this amount of
    time, the DataNode sends a full report of its cache state to the NameNode.
    The NameNode uses the cache report to update its map of cached blocks to
    DataNode locations.

    This configuration has no effect if in-memory caching has been disabled by
    setting dfs.datanode.max.locked.memory to 0 (which is the default).

    If the native libraries are not available to the DataNode, this
    configuration has no effect.
  </description>
</property>

<property>
>>>>>>> fbf12270
  <name>dfs.namenode.edit.log.autoroll.multiplier.threshold</name>
  <value>2.0</value>
  <description>
    Determines when an active namenode will roll its own edit log.
    The actual threshold (in number of edits) is determined by multiplying
    this value by dfs.namenode.checkpoint.txns.

    This prevents extremely large edit files from accumulating on the active
    namenode, which can cause timeouts during namenode startup and pose an
    administrative hassle. This behavior is intended as a failsafe for when
    the standby or secondary namenode fail to roll the edit log by the normal
    checkpoint threshold.
  </description>
</property>

<property>
  <name>dfs.namenode.edit.log.autoroll.check.interval.ms</name>
  <value>300000</value>
  <description>
    How often an active namenode will check if it needs to roll its edit log,
    in milliseconds.
  </description>
</property>

<<<<<<< HEAD
=======
<property>
  <name>dfs.webhdfs.user.provider.user.pattern</name>
  <value>^[A-Za-z_][A-Za-z0-9._-]*[$]?$</value>
  <description>
    Valid pattern for user and group names for webhdfs, it must be a valid java regex.
  </description>
</property>

>>>>>>> fbf12270
</configuration><|MERGE_RESOLUTION|>--- conflicted
+++ resolved
@@ -1192,11 +1192,7 @@
 
 <property>
   <name>dfs.webhdfs.enabled</name>
-<<<<<<< HEAD
-  <value>false</value>
-=======
   <value>true</value>
->>>>>>> fbf12270
   <description>
     Enable WebHDFS (REST API) in Namenodes and Datanodes.
   </description>
@@ -1398,67 +1394,21 @@
   <name>dfs.client.cache.readahead</name>
   <value></value>
   <description>
-<<<<<<< HEAD
-    Just like dfs.datanode.readahead.bytes, this setting causes the datanode to
-=======
     When using remote reads, this setting causes the datanode to
->>>>>>> fbf12270
     read ahead in the block file using posix_fadvise, potentially decreasing
     I/O wait times.  Unlike dfs.datanode.readahead.bytes, this is a client-side
     setting rather than a setting for the entire datanode.  If present, this
     setting will override the DataNode default.
 
-<<<<<<< HEAD
-=======
     When using local reads, this setting determines how much readahead we do in
     BlockReaderLocal.
 
->>>>>>> fbf12270
     If the native libraries are not available to the DataNode, this
     configuration has no effect.
   </description>
 </property>
 
 <property>
-<<<<<<< HEAD
-	<name>dfs.namenode.enable.retrycache</name>
-	<value>true</value>
-	<description>
-	  This enables the retry cache on the namenode. Namenode tracks for
-	  non-idempotent requests the corresponding response. If a client retries the
-	  request, the response from the retry cache is sent. Such operations
-	  are tagged with annotation @AtMostOnce in namenode protocols. It is
-	  recommended that this flag be set to true. Setting it to false, will result
-	  in clients getting failure responses to retried request. This flag must 
-	  be enabled in HA setup for transparent fail-overs.
-	  
-	  The entries in the cache have expiration time configurable
-	  using dfs.namenode.retrycache.expirytime.millis.
-	</description>
-</property>
-
-<property>
-	<name>dfs.namenode.retrycache.expirytime.millis</name>
-	<value>600000</value>
-	<description>
-	  The time for which retry cache entries are retained.
-	</description>
-</property>
-
-<property>
-	<name>dfs.namenode.retrycache.heap.percent</name>
-	<value>0.03f</value>
-	<description>
-	  This parameter configures the heap size allocated for retry cache
-	  (excluding the response cached). This corresponds to approximately
-	  4096 entries for every 64MB of namenode process java heap size.
-	  Assuming retry cache entry expiration time (configured using
-	  dfs.namenode.retrycache.expirytime.millis) of 10 minutes, this
-	  enables retry cache to support 7 operations per second sustained
-	  for 10 minutes. As the heap size is increased, the operation rate
-	  linearly increases.
-	</description>
-=======
   <name>dfs.namenode.enable.retrycache</name>
   <value>true</value>
   <description>
@@ -1496,7 +1446,6 @@
     for 10 minutes. As the heap size is increased, the operation rate
     linearly increases.
   </description>
->>>>>>> fbf12270
 </property>
 
 <property>
@@ -1527,8 +1476,6 @@
 </property>
 
 <property>
-<<<<<<< HEAD
-=======
   <name>dfs.namenode.path.based.cache.block.map.allocation.percent</name>
   <value>0.25</value>
   <description>
@@ -1625,7 +1572,6 @@
 </property>
 
 <property>
->>>>>>> fbf12270
   <name>dfs.namenode.edit.log.autoroll.multiplier.threshold</name>
   <value>2.0</value>
   <description>
@@ -1650,8 +1596,6 @@
   </description>
 </property>
 
-<<<<<<< HEAD
-=======
 <property>
   <name>dfs.webhdfs.user.provider.user.pattern</name>
   <value>^[A-Za-z_][A-Za-z0-9._-]*[$]?$</value>
@@ -1660,5 +1604,4 @@
   </description>
 </property>
 
->>>>>>> fbf12270
 </configuration>