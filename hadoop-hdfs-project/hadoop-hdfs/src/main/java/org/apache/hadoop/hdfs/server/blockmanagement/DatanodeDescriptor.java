/**
 * Licensed to the Apache Software Foundation (ASF) under one
 * or more contributor license agreements.  See the NOTICE file
 * distributed with this work for additional information
 * regarding copyright ownership.  The ASF licenses this file
 * to you under the Apache License, Version 2.0 (the
 * "License"); you may not use this file except in compliance
 * with the License.  You may obtain a copy of the License at
 *
 *     http://www.apache.org/licenses/LICENSE-2.0
 *
 * Unless required by applicable law or agreed to in writing, software
 * distributed under the License is distributed on an "AS IS" BASIS,
 * WITHOUT WARRANTIES OR CONDITIONS OF ANY KIND, either express or implied.
 * See the License for the specific language governing permissions and
 * limitations under the License.
 */
package org.apache.hadoop.hdfs.server.blockmanagement;

import java.util.ArrayList;
import java.util.Collection;
import java.util.Collections;
import java.util.HashMap;
import java.util.Iterator;
import java.util.LinkedList;
import java.util.List;
import java.util.Map;
import java.util.Queue;

import org.apache.commons.logging.Log;
import org.apache.commons.logging.LogFactory;
import org.apache.hadoop.classification.InterfaceAudience;
import org.apache.hadoop.classification.InterfaceStability;
import org.apache.hadoop.hdfs.protocol.Block;
import org.apache.hadoop.hdfs.protocol.DatanodeID;
import org.apache.hadoop.hdfs.protocol.DatanodeInfo;
<<<<<<< HEAD
import org.apache.hadoop.hdfs.util.LightWeightHashSet;
=======
import org.apache.hadoop.hdfs.server.namenode.CachedBlock;
import org.apache.hadoop.hdfs.server.protocol.DatanodeStorage;
import org.apache.hadoop.hdfs.server.protocol.StorageReport;
import org.apache.hadoop.hdfs.util.LightWeightHashSet;
import org.apache.hadoop.util.IntrusiveCollection;
>>>>>>> fbf12270
import org.apache.hadoop.util.Time;

/**
 * This class extends the DatanodeInfo class with ephemeral information (eg
 * health, capacity, what blocks are associated with the Datanode) that is
 * private to the Namenode, ie this class is not exposed to clients.
 */
@InterfaceAudience.Private
@InterfaceStability.Evolving
public class DatanodeDescriptor extends DatanodeInfo {
<<<<<<< HEAD
=======
  public static final Log LOG = LogFactory.getLog(DatanodeDescriptor.class);
>>>>>>> fbf12270
  public static final DatanodeDescriptor[] EMPTY_ARRAY = {};

  // Stores status of decommissioning.
  // If node is not decommissioning, do not use this object for anything.
  public DecommissioningStatus decommissioningStatus = new DecommissioningStatus();
  
  /** Block and targets pair */
  @InterfaceAudience.Private
  @InterfaceStability.Evolving
  public static class BlockTargetPair {
    public final Block block;
    public final DatanodeStorageInfo[] targets;    

    BlockTargetPair(Block block, DatanodeStorageInfo[] targets) {
      this.block = block;
      this.targets = targets;
    }
  }

  /** A BlockTargetPair queue. */
  private static class BlockQueue<E> {
    private final Queue<E> blockq = new LinkedList<E>();

    /** Size of the queue */
    synchronized int size() {return blockq.size();}

    /** Enqueue */
    synchronized boolean offer(E e) { 
      return blockq.offer(e);
    }

    /** Dequeue */
    synchronized List<E> poll(int numBlocks) {
      if (numBlocks <= 0 || blockq.isEmpty()) {
        return null;
      }

      List<E> results = new ArrayList<E>();
      for(; !blockq.isEmpty() && numBlocks > 0; numBlocks--) {
        results.add(blockq.poll());
      }
      return results;
    }

    /**
     * Returns <tt>true</tt> if the queue contains the specified element.
     */
    boolean contains(E e) {
      return blockq.contains(e);
    }

    synchronized void clear() {
      blockq.clear();
    }
<<<<<<< HEAD
=======
  }

  private final Map<String, DatanodeStorageInfo> storageMap = 
      new HashMap<String, DatanodeStorageInfo>();

  /**
   * A list of CachedBlock objects on this datanode.
   */
  public static class CachedBlocksList extends IntrusiveCollection<CachedBlock> {
    public enum Type {
      PENDING_CACHED,
      CACHED,
      PENDING_UNCACHED
    }

    private final DatanodeDescriptor datanode;

    private final Type type;

    CachedBlocksList(DatanodeDescriptor datanode, Type type) {
      this.datanode = datanode;
      this.type = type;
    }

    public DatanodeDescriptor getDatanode() {
      return datanode;
    }

    public Type getType() {
      return type;
    }
  }

  /**
   * The blocks which we want to cache on this DataNode.
   */
  private final CachedBlocksList pendingCached = 
      new CachedBlocksList(this, CachedBlocksList.Type.PENDING_CACHED);

  /**
   * The blocks which we know are cached on this datanode.
   * This list is updated by periodic cache reports.
   */
  private final CachedBlocksList cached = 
      new CachedBlocksList(this, CachedBlocksList.Type.CACHED);

  /**
   * The blocks which we want to uncache on this DataNode.
   */
  private final CachedBlocksList pendingUncached = 
      new CachedBlocksList(this, CachedBlocksList.Type.PENDING_UNCACHED);

  public CachedBlocksList getPendingCached() {
    return pendingCached;
>>>>>>> fbf12270
  }

  public CachedBlocksList getCached() {
    return cached;
  }

  public CachedBlocksList getPendingUncached() {
    return pendingUncached;
  }

  /**
   * The time when the last batch of caching directives was sent, in
   * monotonic milliseconds.
   */
  private long lastCachingDirectiveSentTimeMs;

  // isAlive == heartbeats.contains(this)
  // This is an optimization, because contains takes O(n) time on Arraylist
  public boolean isAlive = false;
  public boolean needKeyUpdate = false;

<<<<<<< HEAD
  /**
   * Set to false on any NN failover, and reset to true
   * whenever a block report is received.
   */
  private boolean heartbeatedSinceFailover = false;
  
  /**
   * At startup or at any failover, the DNs in the cluster may
   * have pending block deletions from a previous incarnation
   * of the NameNode. Thus, we consider their block contents
   * stale until we have received a block report. When a DN
   * is considered stale, any replicas on it are transitively
   * considered stale. If any block has at least one stale replica,
   * then no invalidations will be processed for this block.
   * See HDFS-1972.
   */
  private boolean blockContentsStale = true;
=======
>>>>>>> fbf12270
  
  // A system administrator can tune the balancer bandwidth parameter
  // (dfs.balance.bandwidthPerSec) dynamically by calling
  // "dfsadmin -setBalanacerBandwidth <newbandwidth>", at which point the
  // following 'bandwidth' variable gets updated with the new value for each
  // node. Once the heartbeat command is issued to update the value on the
  // specified datanode, this value will be set back to 0.
  private long bandwidth;

  /** A queue of blocks to be replicated by this datanode */
  private BlockQueue<BlockTargetPair> replicateBlocks = new BlockQueue<BlockTargetPair>();
  /** A queue of blocks to be recovered by this datanode */
  private BlockQueue<BlockInfoUnderConstruction> recoverBlocks =
                                new BlockQueue<BlockInfoUnderConstruction>();
  /** A set of blocks to be invalidated by this datanode */
  private LightWeightHashSet<Block> invalidateBlocks = new LightWeightHashSet<Block>();

  /* Variables for maintaining number of blocks scheduled to be written to
<<<<<<< HEAD
   * this datanode. This count is approximate and might be slightly bigger
=======
   * this storage. This count is approximate and might be slightly bigger
>>>>>>> fbf12270
   * in case of errors (e.g. datanode does not report if an error occurs
   * while writing the block).
   */
  private int currApproxBlocksScheduled = 0;
  private int prevApproxBlocksScheduled = 0;
  private long lastBlocksScheduledRollTime = 0;
  private static final int BLOCKS_SCHEDULED_ROLL_INTERVAL = 600*1000; //10min
  private int volumeFailures = 0;
  
<<<<<<< HEAD
  /** Set to false after processing first block report */
  private boolean firstBlockReport = true;
  
=======
>>>>>>> fbf12270
  /** 
   * When set to true, the node is not in include list and is not allowed
   * to communicate with the namenode
   */
  private boolean disallowed = false;

  /**
   * DatanodeDescriptor constructor
   * @param nodeID id of the data node
   */
  public DatanodeDescriptor(DatanodeID nodeID) {
    super(nodeID);
    updateHeartbeat(StorageReport.EMPTY_ARRAY, 0L, 0L, 0, 0);
  }

  /**
   * DatanodeDescriptor constructor
   * @param nodeID id of the data node
   * @param networkLocation location of the data node in network
   */
  public DatanodeDescriptor(DatanodeID nodeID, 
                            String networkLocation) {
<<<<<<< HEAD
    this(nodeID, networkLocation, 0L, 0L, 0L, 0L, 0, 0);
  }
  
  /**
   * DatanodeDescriptor constructor
   * @param nodeID id of the data node
   * @param capacity capacity of the data node
   * @param dfsUsed space used by the data node
   * @param remaining remaining capacity of the data node
   * @param bpused space used by the block pool corresponding to this namenode
   * @param xceiverCount # of data transfers at the data node
=======
    super(nodeID, networkLocation);
    updateHeartbeat(StorageReport.EMPTY_ARRAY, 0L, 0L, 0, 0);
  }

  /**
   * Add data-node to the block. Add block to the head of the list of blocks
   * belonging to the data-node.
>>>>>>> fbf12270
   */
  public boolean addBlock(String storageID, BlockInfo b) {
    DatanodeStorageInfo s = getStorageInfo(storageID);
    if (s != null) {
      return s.addBlock(b);
    }
    return false;
  }

<<<<<<< HEAD
  /**
   * DatanodeDescriptor constructor
   * @param nodeID id of the data node
   * @param networkLocation location of the data node in network
   * @param capacity capacity of the data node, including space used by non-dfs
   * @param dfsUsed the used space by dfs datanode
   * @param remaining remaining capacity of the data node
   * @param bpused space used by the block pool corresponding to this namenode
   * @param xceiverCount # of data transfers at the data node
   */
  public DatanodeDescriptor(DatanodeID nodeID,
                            String networkLocation,
                            long capacity,
                            long dfsUsed,
                            long remaining,
                            long bpused,
                            int xceiverCount,
                            int failedVolumes) {
    super(nodeID, networkLocation);
    updateHeartbeat(capacity, dfsUsed, remaining, bpused, xceiverCount, 
        failedVolumes);
=======
  DatanodeStorageInfo getStorageInfo(String storageID) {
    synchronized (storageMap) {
      return storageMap.get(storageID);
    }
  }
  DatanodeStorageInfo[] getStorageInfos() {
    synchronized (storageMap) {
      final Collection<DatanodeStorageInfo> storages = storageMap.values();
      return storages.toArray(new DatanodeStorageInfo[storages.size()]);
    }
>>>>>>> fbf12270
  }

  /**
   * Remove block from the list of blocks belonging to the data-node. Remove
   * data-node from the block.
   */
  boolean removeBlock(BlockInfo b) {
    int index = b.findStorageInfo(this);
    // if block exists on this datanode
    if (index >= 0) {
      DatanodeStorageInfo s = b.getStorageInfo(index);
      if (s != null) {
        return s.removeBlock(b);
      }
    }
    return false;
  }
  
  /**
   * Remove block from the list of blocks belonging to the data-node. Remove
   * data-node from the block.
   */
  boolean removeBlock(String storageID, BlockInfo b) {
    DatanodeStorageInfo s = getStorageInfo(storageID);
    if (s != null) {
      return s.removeBlock(b);
    }
<<<<<<< HEAD
  }

  /**
   * Move block to the head of the list of blocks belonging to the data-node.
   * @return the index of the head of the blockList
   */
  int moveBlockToHead(BlockInfo b, int curIndex, int headIndex) {
    blockList = b.moveBlockToHead(blockList, this, curIndex, headIndex);
    return curIndex;
  }

  /**
   * Used for testing only
   * @return the head of the blockList
   */
  protected BlockInfo getHead(){
    return blockList;
=======
    return false;
>>>>>>> fbf12270
  }

  /**
   * Replace specified old block with a new one in the DataNodeDescriptor.
   *
   * @param oldBlock - block to be replaced
   * @param newBlock - a replacement block
   * @return the new block
   */
  public BlockInfo replaceBlock(BlockInfo oldBlock, BlockInfo newBlock) {
    int index = oldBlock.findStorageInfo(this);
    DatanodeStorageInfo s = oldBlock.getStorageInfo(index);
    boolean done = s.removeBlock(oldBlock);
    assert done : "Old block should belong to the data-node when replacing";

    done = s.addBlock(newBlock);
    assert done : "New block should not belong to the data-node when replacing";
    return newBlock;
  }

  public void resetBlocks() {
    setCapacity(0);
    setRemaining(0);
    setBlockPoolUsed(0);
    setDfsUsed(0);
    setXceiverCount(0);
<<<<<<< HEAD
    this.blockList = null;
=======
>>>>>>> fbf12270
    this.invalidateBlocks.clear();
    this.volumeFailures = 0;
    // pendingCached, cached, and pendingUncached are protected by the
    // FSN lock.
    this.pendingCached.clear();
    this.cached.clear();
    this.pendingUncached.clear();
  }
  
  public void clearBlockQueues() {
    synchronized (invalidateBlocks) {
      this.invalidateBlocks.clear();
      this.recoverBlocks.clear();
      this.replicateBlocks.clear();
    }
    // pendingCached, cached, and pendingUncached are protected by the
    // FSN lock.
    this.pendingCached.clear();
    this.cached.clear();
    this.pendingUncached.clear();
  }
  
  public void clearBlockQueues() {
    synchronized (invalidateBlocks) {
      this.invalidateBlocks.clear();
      this.recoverBlocks.clear();
      this.replicateBlocks.clear();
    }
  }

  public int numBlocks() {
    int blocks = 0;
    for (DatanodeStorageInfo entry : getStorageInfos()) {
      blocks += entry.numBlocks();
    }
    return blocks;
  }

  /**
   * Updates stats from datanode heartbeat.
   */
<<<<<<< HEAD
  public void updateHeartbeat(long capacity, long dfsUsed, long remaining,
      long blockPoolUsed, int xceiverCount, int volFailures) {
    setCapacity(capacity);
    setRemaining(remaining);
    setBlockPoolUsed(blockPoolUsed);
    setDfsUsed(dfsUsed);
    setXceiverCount(xceiverCount);
    setLastUpdate(Time.now());    
    this.volumeFailures = volFailures;
    this.heartbeatedSinceFailover = true;
    rollBlocksScheduled(getLastUpdate());
=======
  public void updateHeartbeat(StorageReport[] reports, long cacheCapacity,
      long cacheUsed, int xceiverCount, int volFailures) {
    long totalCapacity = 0;
    long totalRemaining = 0;
    long totalBlockPoolUsed = 0;
    long totalDfsUsed = 0;

    setCacheCapacity(cacheCapacity);
    setCacheUsed(cacheUsed);
    setXceiverCount(xceiverCount);
    setLastUpdate(Time.now());    
    this.volumeFailures = volFailures;
    for (StorageReport report : reports) {
      DatanodeStorageInfo storage = storageMap.get(report.getStorage().getStorageID());
      if (storage == null) {
        // This is seen during cluster initialization when the heartbeat
        // is received before the initial block reports from each storage.
        storage = updateStorage(report.getStorage());
      }
      storage.receivedHeartbeat(report);
      totalCapacity += report.getCapacity();
      totalRemaining += report.getRemaining();
      totalBlockPoolUsed += report.getBlockPoolUsed();
      totalDfsUsed += report.getDfsUsed();
    }
    rollBlocksScheduled(getLastUpdate());

    // Update total metrics for the node.
    setCapacity(totalCapacity);
    setRemaining(totalRemaining);
    setBlockPoolUsed(totalBlockPoolUsed);
    setDfsUsed(totalDfsUsed);
>>>>>>> fbf12270
  }

  private static class BlockIterator implements Iterator<BlockInfo> {
    private int index = 0;
    private final List<Iterator<BlockInfo>> iterators;
    
    private BlockIterator(final DatanodeStorageInfo... storages) {
      List<Iterator<BlockInfo>> iterators = new ArrayList<Iterator<BlockInfo>>();
      for (DatanodeStorageInfo e : storages) {
        iterators.add(e.getBlockIterator());
      }
      this.iterators = Collections.unmodifiableList(iterators);
    }

    @Override
    public boolean hasNext() {
      update();
      return !iterators.isEmpty() && iterators.get(index).hasNext();
    }

    @Override
    public BlockInfo next() {
      update();
      return iterators.get(index).next();
    }
<<<<<<< HEAD

    @Override
    public void remove()  {
      throw new UnsupportedOperationException("Sorry. can't remove.");
=======
    
    @Override
    public void remove() {
      throw new UnsupportedOperationException("Remove unsupported.");
    }
    
    private void update() {
      while(index < iterators.size() - 1 && !iterators.get(index).hasNext()) {
        index++;
      }
>>>>>>> fbf12270
    }
  }

  Iterator<BlockInfo> getBlockIterator() {
    return new BlockIterator(getStorageInfos());
  }
  Iterator<BlockInfo> getBlockIterator(final String storageID) {
    return new BlockIterator(getStorageInfo(storageID));
  }

  /**
   * Store block replication work.
   */
  void addBlockToBeReplicated(Block block, DatanodeStorageInfo[] targets) {
    assert(block != null && targets != null && targets.length > 0);
    replicateBlocks.offer(new BlockTargetPair(block, targets));
  }

  /**
   * Store block recovery work.
   */
  void addBlockToBeRecovered(BlockInfoUnderConstruction block) {
    if(recoverBlocks.contains(block)) {
      // this prevents adding the same block twice to the recovery queue
      BlockManager.LOG.info(block + " is already in the recovery queue");
      return;
    }
    recoverBlocks.offer(block);
  }

  /**
   * Store block invalidation work.
   */
  void addBlocksToBeInvalidated(List<Block> blocklist) {
    assert(blocklist != null && blocklist.size() > 0);
    synchronized (invalidateBlocks) {
      for(Block blk : blocklist) {
        invalidateBlocks.add(blk);
      }
    }
  }
  
  /**
   * The number of work items that are pending to be replicated
   */
  int getNumberOfBlocksToBeReplicated() {
    return replicateBlocks.size();
  }

  /**
   * The number of block invalidation items that are pending to 
   * be sent to the datanode
   */
  int getNumberOfBlocksToBeInvalidated() {
    synchronized (invalidateBlocks) {
      return invalidateBlocks.size();
    }
  }

  public List<BlockTargetPair> getReplicationCommand(int maxTransfers) {
    return replicateBlocks.poll(maxTransfers);
  }

  public BlockInfoUnderConstruction[] getLeaseRecoveryCommand(int maxTransfers) {
    List<BlockInfoUnderConstruction> blocks = recoverBlocks.poll(maxTransfers);
    if(blocks == null)
      return null;
    return blocks.toArray(new BlockInfoUnderConstruction[blocks.size()]);
  }

  /**
   * Remove the specified number of blocks to be invalidated
   */
  public Block[] getInvalidateBlocks(int maxblocks) {
    synchronized (invalidateBlocks) {
      Block[] deleteList = invalidateBlocks.pollToArray(new Block[Math.min(
          invalidateBlocks.size(), maxblocks)]);
      return deleteList.length == 0 ? null : deleteList;
    }
  }

  /**
   * @return Approximate number of blocks currently scheduled to be written 
   * to this datanode.
   */
  public int getBlocksScheduled() {
    return currApproxBlocksScheduled + prevApproxBlocksScheduled;
  }

  /** Increment the number of blocks scheduled. */
  void incrementBlocksScheduled() {
    currApproxBlocksScheduled++;
  }
  
  /** Decrement the number of blocks scheduled. */
  void decrementBlocksScheduled() {
    if (prevApproxBlocksScheduled > 0) {
      prevApproxBlocksScheduled--;
    } else if (currApproxBlocksScheduled > 0) {
      currApproxBlocksScheduled--;
    } 
    // its ok if both counters are zero.
  }
  
  /** Adjusts curr and prev number of blocks scheduled every few minutes. */
  private void rollBlocksScheduled(long now) {
    if (now - lastBlocksScheduledRollTime > BLOCKS_SCHEDULED_ROLL_INTERVAL) {
      prevApproxBlocksScheduled = currApproxBlocksScheduled;
      currApproxBlocksScheduled = 0;
      lastBlocksScheduledRollTime = now;
    }
  }
  
  @Override
  public int hashCode() {
    // Super implementation is sufficient
    return super.hashCode();
  }
  
  @Override
  public boolean equals(Object obj) {
    // Sufficient to use super equality as datanodes are uniquely identified
    // by DatanodeID
    return (this == obj) || super.equals(obj);
  }

  /** Decommissioning status */
  public class DecommissioningStatus {
    private int underReplicatedBlocks;
    private int decommissionOnlyReplicas;
    private int underReplicatedInOpenFiles;
    private long startTime;
    
    synchronized void set(int underRep,
        int onlyRep, int underConstruction) {
      if (isDecommissionInProgress() == false) {
        return;
      }
      underReplicatedBlocks = underRep;
      decommissionOnlyReplicas = onlyRep;
      underReplicatedInOpenFiles = underConstruction;
    }

    /** @return the number of under-replicated blocks */
    public synchronized int getUnderReplicatedBlocks() {
      if (isDecommissionInProgress() == false) {
        return 0;
      }
      return underReplicatedBlocks;
    }
    /** @return the number of decommission-only replicas */
    public synchronized int getDecommissionOnlyReplicas() {
      if (isDecommissionInProgress() == false) {
        return 0;
      }
      return decommissionOnlyReplicas;
    }
    /** @return the number of under-replicated blocks in open files */
    public synchronized int getUnderReplicatedInOpenFiles() {
      if (isDecommissionInProgress() == false) {
        return 0;
      }
      return underReplicatedInOpenFiles;
    }
    /** Set start time */
    public synchronized void setStartTime(long time) {
      startTime = time;
    }
    /** @return start time */
    public synchronized long getStartTime() {
      if (isDecommissionInProgress() == false) {
        return 0;
      }
      return startTime;
    }
  }  // End of class DecommissioningStatus

  /**
   * Set the flag to indicate if this datanode is disallowed from communicating
   * with the namenode.
   */
  public void setDisallowed(boolean flag) {
    disallowed = flag;
  }
  /** Is the datanode disallowed from communicating with the namenode? */
  public boolean isDisallowed() {
    return disallowed;
  }

  /**
   * @return number of failed volumes in the datanode.
   */
  public int getVolumeFailures() {
    return volumeFailures;
  }

  /**
   * @param nodeReg DatanodeID to update registration for.
   */
  @Override
  public void updateRegInfo(DatanodeID nodeReg) {
    super.updateRegInfo(nodeReg);
<<<<<<< HEAD
    firstBlockReport = true; // must re-process IBR after re-registration
=======
    
    // must re-process IBR after re-registration
    for(DatanodeStorageInfo storage : getStorageInfos()) {
      storage.setBlockReportCount(0);
    }
>>>>>>> fbf12270
  }

  /**
   * @return balancer bandwidth in bytes per second for this datanode
   */
  public long getBalancerBandwidth() {
    return this.bandwidth;
  }

  /**
   * @param bandwidth balancer bandwidth in bytes per second for this datanode
   */
  public void setBalancerBandwidth(long bandwidth) {
    this.bandwidth = bandwidth;
  }

<<<<<<< HEAD
  public boolean areBlockContentsStale() {
    return blockContentsStale;
  }

  public void markStaleAfterFailover() {
    heartbeatedSinceFailover = false;
    blockContentsStale = true;
  }

  public void receivedBlockReport() {
    if (heartbeatedSinceFailover) {
      blockContentsStale = false;
    }
    firstBlockReport = false;
  }
  
  boolean isFirstBlockReport() {
    return firstBlockReport;
  }

  @Override
  public String dumpDatanode() {
    StringBuilder sb = new StringBuilder(super.dumpDatanode());
    int repl = replicateBlocks.size();
    if (repl > 0) {
      sb.append(" ").append(repl).append(" blocks to be replicated;");
    }
    int inval = invalidateBlocks.size();
    if (inval > 0) {
      sb.append(" ").append(inval).append(" blocks to be invalidated;");      
    }
    int recover = recoverBlocks.size();
    if (recover > 0) {
      sb.append(" ").append(recover).append(" blocks to be recovered;");
    }
    return sb.toString();
  }
}
=======
  @Override
  public String dumpDatanode() {
    StringBuilder sb = new StringBuilder(super.dumpDatanode());
    int repl = replicateBlocks.size();
    if (repl > 0) {
      sb.append(" ").append(repl).append(" blocks to be replicated;");
    }
    int inval = invalidateBlocks.size();
    if (inval > 0) {
      sb.append(" ").append(inval).append(" blocks to be invalidated;");      
    }
    int recover = recoverBlocks.size();
    if (recover > 0) {
      sb.append(" ").append(recover).append(" blocks to be recovered;");
    }
    return sb.toString();
  }

  DatanodeStorageInfo updateStorage(DatanodeStorage s) {
    synchronized (storageMap) {
      DatanodeStorageInfo storage = storageMap.get(s.getStorageID());
      if (storage == null) {
        LOG.info("Adding new storage ID " + s.getStorageID() +
                 " for DN " + getXferAddr());
        storage = new DatanodeStorageInfo(this, s);
        storageMap.put(s.getStorageID(), storage);
      }
      return storage;
    }
  }

  /**
   * @return   The time at which we last sent caching directives to this 
   *           DataNode, in monotonic milliseconds.
   */
  public long getLastCachingDirectiveSentTimeMs() {
    return this.lastCachingDirectiveSentTimeMs;
  }

  /**
   * @param time  The time at which we last sent caching directives to this 
   *              DataNode, in monotonic milliseconds.
   */
  public void setLastCachingDirectiveSentTimeMs(long time) {
    this.lastCachingDirectiveSentTimeMs = time;
  }
}
>>>>>>> fbf12270
<|MERGE_RESOLUTION|>--- conflicted
+++ resolved
@@ -34,15 +34,11 @@
 import org.apache.hadoop.hdfs.protocol.Block;
 import org.apache.hadoop.hdfs.protocol.DatanodeID;
 import org.apache.hadoop.hdfs.protocol.DatanodeInfo;
-<<<<<<< HEAD
-import org.apache.hadoop.hdfs.util.LightWeightHashSet;
-=======
 import org.apache.hadoop.hdfs.server.namenode.CachedBlock;
 import org.apache.hadoop.hdfs.server.protocol.DatanodeStorage;
 import org.apache.hadoop.hdfs.server.protocol.StorageReport;
 import org.apache.hadoop.hdfs.util.LightWeightHashSet;
 import org.apache.hadoop.util.IntrusiveCollection;
->>>>>>> fbf12270
 import org.apache.hadoop.util.Time;
 
 /**
@@ -53,10 +49,7 @@
 @InterfaceAudience.Private
 @InterfaceStability.Evolving
 public class DatanodeDescriptor extends DatanodeInfo {
-<<<<<<< HEAD
-=======
   public static final Log LOG = LogFactory.getLog(DatanodeDescriptor.class);
->>>>>>> fbf12270
   public static final DatanodeDescriptor[] EMPTY_ARRAY = {};
 
   // Stores status of decommissioning.
@@ -111,8 +104,6 @@
     synchronized void clear() {
       blockq.clear();
     }
-<<<<<<< HEAD
-=======
   }
 
   private final Map<String, DatanodeStorageInfo> storageMap = 
@@ -167,7 +158,6 @@
 
   public CachedBlocksList getPendingCached() {
     return pendingCached;
->>>>>>> fbf12270
   }
 
   public CachedBlocksList getCached() {
@@ -189,26 +179,6 @@
   public boolean isAlive = false;
   public boolean needKeyUpdate = false;
 
-<<<<<<< HEAD
-  /**
-   * Set to false on any NN failover, and reset to true
-   * whenever a block report is received.
-   */
-  private boolean heartbeatedSinceFailover = false;
-  
-  /**
-   * At startup or at any failover, the DNs in the cluster may
-   * have pending block deletions from a previous incarnation
-   * of the NameNode. Thus, we consider their block contents
-   * stale until we have received a block report. When a DN
-   * is considered stale, any replicas on it are transitively
-   * considered stale. If any block has at least one stale replica,
-   * then no invalidations will be processed for this block.
-   * See HDFS-1972.
-   */
-  private boolean blockContentsStale = true;
-=======
->>>>>>> fbf12270
   
   // A system administrator can tune the balancer bandwidth parameter
   // (dfs.balance.bandwidthPerSec) dynamically by calling
@@ -227,11 +197,7 @@
   private LightWeightHashSet<Block> invalidateBlocks = new LightWeightHashSet<Block>();
 
   /* Variables for maintaining number of blocks scheduled to be written to
-<<<<<<< HEAD
-   * this datanode. This count is approximate and might be slightly bigger
-=======
    * this storage. This count is approximate and might be slightly bigger
->>>>>>> fbf12270
    * in case of errors (e.g. datanode does not report if an error occurs
    * while writing the block).
    */
@@ -241,12 +207,6 @@
   private static final int BLOCKS_SCHEDULED_ROLL_INTERVAL = 600*1000; //10min
   private int volumeFailures = 0;
   
-<<<<<<< HEAD
-  /** Set to false after processing first block report */
-  private boolean firstBlockReport = true;
-  
-=======
->>>>>>> fbf12270
   /** 
    * When set to true, the node is not in include list and is not allowed
    * to communicate with the namenode
@@ -269,19 +229,6 @@
    */
   public DatanodeDescriptor(DatanodeID nodeID, 
                             String networkLocation) {
-<<<<<<< HEAD
-    this(nodeID, networkLocation, 0L, 0L, 0L, 0L, 0, 0);
-  }
-  
-  /**
-   * DatanodeDescriptor constructor
-   * @param nodeID id of the data node
-   * @param capacity capacity of the data node
-   * @param dfsUsed space used by the data node
-   * @param remaining remaining capacity of the data node
-   * @param bpused space used by the block pool corresponding to this namenode
-   * @param xceiverCount # of data transfers at the data node
-=======
     super(nodeID, networkLocation);
     updateHeartbeat(StorageReport.EMPTY_ARRAY, 0L, 0L, 0, 0);
   }
@@ -289,7 +236,6 @@
   /**
    * Add data-node to the block. Add block to the head of the list of blocks
    * belonging to the data-node.
->>>>>>> fbf12270
    */
   public boolean addBlock(String storageID, BlockInfo b) {
     DatanodeStorageInfo s = getStorageInfo(storageID);
@@ -299,29 +245,6 @@
     return false;
   }
 
-<<<<<<< HEAD
-  /**
-   * DatanodeDescriptor constructor
-   * @param nodeID id of the data node
-   * @param networkLocation location of the data node in network
-   * @param capacity capacity of the data node, including space used by non-dfs
-   * @param dfsUsed the used space by dfs datanode
-   * @param remaining remaining capacity of the data node
-   * @param bpused space used by the block pool corresponding to this namenode
-   * @param xceiverCount # of data transfers at the data node
-   */
-  public DatanodeDescriptor(DatanodeID nodeID,
-                            String networkLocation,
-                            long capacity,
-                            long dfsUsed,
-                            long remaining,
-                            long bpused,
-                            int xceiverCount,
-                            int failedVolumes) {
-    super(nodeID, networkLocation);
-    updateHeartbeat(capacity, dfsUsed, remaining, bpused, xceiverCount, 
-        failedVolumes);
-=======
   DatanodeStorageInfo getStorageInfo(String storageID) {
     synchronized (storageMap) {
       return storageMap.get(storageID);
@@ -332,7 +255,6 @@
       final Collection<DatanodeStorageInfo> storages = storageMap.values();
       return storages.toArray(new DatanodeStorageInfo[storages.size()]);
     }
->>>>>>> fbf12270
   }
 
   /**
@@ -360,27 +282,7 @@
     if (s != null) {
       return s.removeBlock(b);
     }
-<<<<<<< HEAD
-  }
-
-  /**
-   * Move block to the head of the list of blocks belonging to the data-node.
-   * @return the index of the head of the blockList
-   */
-  int moveBlockToHead(BlockInfo b, int curIndex, int headIndex) {
-    blockList = b.moveBlockToHead(blockList, this, curIndex, headIndex);
-    return curIndex;
-  }
-
-  /**
-   * Used for testing only
-   * @return the head of the blockList
-   */
-  protected BlockInfo getHead(){
-    return blockList;
-=======
     return false;
->>>>>>> fbf12270
   }
 
   /**
@@ -407,10 +309,6 @@
     setBlockPoolUsed(0);
     setDfsUsed(0);
     setXceiverCount(0);
-<<<<<<< HEAD
-    this.blockList = null;
-=======
->>>>>>> fbf12270
     this.invalidateBlocks.clear();
     this.volumeFailures = 0;
     // pendingCached, cached, and pendingUncached are protected by the
@@ -432,14 +330,6 @@
     this.cached.clear();
     this.pendingUncached.clear();
   }
-  
-  public void clearBlockQueues() {
-    synchronized (invalidateBlocks) {
-      this.invalidateBlocks.clear();
-      this.recoverBlocks.clear();
-      this.replicateBlocks.clear();
-    }
-  }
 
   public int numBlocks() {
     int blocks = 0;
@@ -452,19 +342,6 @@
   /**
    * Updates stats from datanode heartbeat.
    */
-<<<<<<< HEAD
-  public void updateHeartbeat(long capacity, long dfsUsed, long remaining,
-      long blockPoolUsed, int xceiverCount, int volFailures) {
-    setCapacity(capacity);
-    setRemaining(remaining);
-    setBlockPoolUsed(blockPoolUsed);
-    setDfsUsed(dfsUsed);
-    setXceiverCount(xceiverCount);
-    setLastUpdate(Time.now());    
-    this.volumeFailures = volFailures;
-    this.heartbeatedSinceFailover = true;
-    rollBlocksScheduled(getLastUpdate());
-=======
   public void updateHeartbeat(StorageReport[] reports, long cacheCapacity,
       long cacheUsed, int xceiverCount, int volFailures) {
     long totalCapacity = 0;
@@ -497,7 +374,6 @@
     setRemaining(totalRemaining);
     setBlockPoolUsed(totalBlockPoolUsed);
     setDfsUsed(totalDfsUsed);
->>>>>>> fbf12270
   }
 
   private static class BlockIterator implements Iterator<BlockInfo> {
@@ -523,12 +399,6 @@
       update();
       return iterators.get(index).next();
     }
-<<<<<<< HEAD
-
-    @Override
-    public void remove()  {
-      throw new UnsupportedOperationException("Sorry. can't remove.");
-=======
     
     @Override
     public void remove() {
@@ -539,7 +409,6 @@
       while(index < iterators.size() - 1 && !iterators.get(index).hasNext()) {
         index++;
       }
->>>>>>> fbf12270
     }
   }
 
@@ -742,15 +611,11 @@
   @Override
   public void updateRegInfo(DatanodeID nodeReg) {
     super.updateRegInfo(nodeReg);
-<<<<<<< HEAD
-    firstBlockReport = true; // must re-process IBR after re-registration
-=======
     
     // must re-process IBR after re-registration
     for(DatanodeStorageInfo storage : getStorageInfos()) {
       storage.setBlockReportCount(0);
     }
->>>>>>> fbf12270
   }
 
   /**
@@ -767,46 +632,6 @@
     this.bandwidth = bandwidth;
   }
 
-<<<<<<< HEAD
-  public boolean areBlockContentsStale() {
-    return blockContentsStale;
-  }
-
-  public void markStaleAfterFailover() {
-    heartbeatedSinceFailover = false;
-    blockContentsStale = true;
-  }
-
-  public void receivedBlockReport() {
-    if (heartbeatedSinceFailover) {
-      blockContentsStale = false;
-    }
-    firstBlockReport = false;
-  }
-  
-  boolean isFirstBlockReport() {
-    return firstBlockReport;
-  }
-
-  @Override
-  public String dumpDatanode() {
-    StringBuilder sb = new StringBuilder(super.dumpDatanode());
-    int repl = replicateBlocks.size();
-    if (repl > 0) {
-      sb.append(" ").append(repl).append(" blocks to be replicated;");
-    }
-    int inval = invalidateBlocks.size();
-    if (inval > 0) {
-      sb.append(" ").append(inval).append(" blocks to be invalidated;");      
-    }
-    int recover = recoverBlocks.size();
-    if (recover > 0) {
-      sb.append(" ").append(recover).append(" blocks to be recovered;");
-    }
-    return sb.toString();
-  }
-}
-=======
   @Override
   public String dumpDatanode() {
     StringBuilder sb = new StringBuilder(super.dumpDatanode());
@@ -854,4 +679,3 @@
     this.lastCachingDirectiveSentTimeMs = time;
   }
 }
->>>>>>> fbf12270
