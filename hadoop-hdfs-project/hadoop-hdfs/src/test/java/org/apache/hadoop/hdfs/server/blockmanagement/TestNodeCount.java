--- conflicted
+++ resolved
@@ -98,15 +98,9 @@
       
       // find out a non-excess node
       DatanodeDescriptor nonExcessDN = null;
-<<<<<<< HEAD
-      while (iter.hasNext()) {
-        DatanodeDescriptor dn = iter.next();
-        Collection<Block> blocks = bm.excessReplicateMap.get(dn.getStorageID());
-=======
       for(DatanodeStorageInfo storage : bm.blocksMap.getStorages(block.getLocalBlock())) {
         final DatanodeDescriptor dn = storage.getDatanodeDescriptor();
         Collection<Block> blocks = bm.excessReplicateMap.get(dn.getDatanodeUuid());
->>>>>>> fbf12270
         if (blocks == null || !blocks.contains(block.getLocalBlock()) ) {
           nonExcessDN = dn;
           break;
