/**
 * Licensed to the Apache Software Foundation (ASF) under one
 * or more contributor license agreements.  See the NOTICE file
 * distributed with this work for additional information
 * regarding copyright ownership.  The ASF licenses this file
 * to you under the Apache License, Version 2.0 (the
 * "License"); you may not use this file except in compliance
 * with the License.  You may obtain a copy of the License at
 *
 *     http://www.apache.org/licenses/LICENSE-2.0
 *
 * Unless required by applicable law or agreed to in writing, software
 * distributed under the License is distributed on an "AS IS" BASIS,
 * WITHOUT WARRANTIES OR CONDITIONS OF ANY KIND, either express or implied.
 * See the License for the specific language governing permissions and
 * limitations under the License.
 */

package org.apache.hadoop.yarn.api.records.impl.pb;

import org.apache.hadoop.yarn.api.records.ReservationDefinition;
import org.apache.hadoop.yarn.api.records.ReservationRequests;
import org.apache.hadoop.yarn.proto.YarnProtos.ReservationDefinitionProto;
import org.apache.hadoop.yarn.proto.YarnProtos.ReservationDefinitionProtoOrBuilder;
import org.apache.hadoop.yarn.proto.YarnProtos.ReservationRequestsProto;

public class ReservationDefinitionPBImpl extends ReservationDefinition {

  ReservationDefinitionProto proto = ReservationDefinitionProto
      .getDefaultInstance();
  ReservationDefinitionProto.Builder builder = null;
  boolean viaProto = false;

  private ReservationRequests reservationReqs;

  public ReservationDefinitionPBImpl() {
    builder = ReservationDefinitionProto.newBuilder();
  }

  public ReservationDefinitionPBImpl(ReservationDefinitionProto proto) {
    this.proto = proto;
    viaProto = true;
  }

  public ReservationDefinitionProto getProto() {
    mergeLocalToProto();
    proto = viaProto ? proto : builder.build();
    viaProto = true;
    return proto;
  }

  private void mergeLocalToBuilder() {
    if (this.reservationReqs != null) {
      builder
          .setReservationRequests(convertToProtoFormat(this.reservationReqs));
    }
  }

  private void mergeLocalToProto() {
    if (viaProto)
      maybeInitBuilder();
    mergeLocalToBuilder();
    proto = builder.build();
    viaProto = true;
  }

  private void maybeInitBuilder() {
    if (viaProto || builder == null) {
      builder = ReservationDefinitionProto.newBuilder(proto);
    }
    viaProto = false;
  }

  @Override
  public long getArrival() {
    ReservationDefinitionProtoOrBuilder p = viaProto ? proto : builder;
    if (!p.hasArrival()) {
      return 0;
    }
    return (p.getArrival());
  }

  @Override
  public void setArrival(long earliestStartTime) {
    maybeInitBuilder();
    if (earliestStartTime <= 0) {
      builder.clearArrival();
      return;
    }
    builder.setArrival(earliestStartTime);
  }

  @Override
  public long getDeadline() {
    ReservationDefinitionProtoOrBuilder p = viaProto ? proto : builder;
    if (!p.hasDeadline()) {
      return 0;
    }
    return (p.getDeadline());
  }

  @Override
  public void setDeadline(long latestEndTime) {
    maybeInitBuilder();
    if (latestEndTime <= 0) {
      builder.clearDeadline();
      return;
    }
    builder.setDeadline(latestEndTime);
  }

  @Override
  public ReservationRequests getReservationRequests() {
    ReservationDefinitionProtoOrBuilder p = viaProto ? proto : builder;
    if (reservationReqs != null) {
      return reservationReqs;
    }
    if (!p.hasReservationRequests()) {
      return null;
    }
    reservationReqs = convertFromProtoFormat(p.getReservationRequests());
    return reservationReqs;
  }

  @Override
  public void setReservationRequests(ReservationRequests reservationRequests) {
    if (reservationRequests == null) {
      builder.clearReservationRequests();
      return;
    }
    this.reservationReqs = reservationRequests;
  }

  @Override
  public String getReservationName() {
    ReservationDefinitionProtoOrBuilder p = viaProto ? proto : builder;
    if (!p.hasReservationName()) {
      return null;
    }
    return (p.getReservationName());
  }

  @Override
  public void setReservationName(String name) {
    maybeInitBuilder();
    if (name == null) {
      builder.clearReservationName();
      return;
    }
    builder.setReservationName(name);
  }

  private ReservationRequestsPBImpl convertFromProtoFormat(
      ReservationRequestsProto p) {
    return new ReservationRequestsPBImpl(p);
  }

  private ReservationRequestsProto convertToProtoFormat(ReservationRequests t) {
    return ((ReservationRequestsPBImpl) t).getProto();
  }

  @Override
  public String toString() {
    return "{Arrival: " + getArrival() + ", Deadline: " + getDeadline()
<<<<<<< HEAD
        + ", Reservation Name: " + getReservationName() + ", Period: "
        + getPeriodicity() + ", Resources: " + getReservationRequests() + "}";
=======
        + ", Reservation Name: " + getReservationName()
        + ", Recurrence expression: " + getRecurrenceExpression()
        + ", Resources: " + getReservationRequests() + "}";
>>>>>>> c083f16d
  }

  @Override
  public int hashCode() {
    return getProto().hashCode();
  }

  @Override
  public boolean equals(Object other) {
    if (other == null)
      return false;
    if (other.getClass().isAssignableFrom(this.getClass())) {
      return this.getProto().equals(this.getClass().cast(other).getProto());
    }
    return false;
  }

  @Override
<<<<<<< HEAD
  public long getPeriodicity() {
    ReservationDefinitionProtoOrBuilder p = viaProto ? proto : builder;
    if (p.hasPeriod()) {
      long period = p.getPeriod();
      return period;
    } else {
      return 0L;
=======
  public String getRecurrenceExpression() {
    ReservationDefinitionProtoOrBuilder p = viaProto ? proto : builder;
    if (p.hasRecurrenceExpression()) {
      String recurrenceExpression = p.getRecurrenceExpression();
      return recurrenceExpression;
    } else {
      return "0";
>>>>>>> c083f16d
    }
  }

  @Override
<<<<<<< HEAD
  public void setPeriodicity(long period) {
    builder.setPeriod(period);
=======
  public void setRecurrenceExpression(String recurrenceExpression) {
    builder.setRecurrenceExpression(recurrenceExpression);
>>>>>>> c083f16d
  }

}<|MERGE_RESOLUTION|>--- conflicted
+++ resolved
@@ -162,14 +162,9 @@
   @Override
   public String toString() {
     return "{Arrival: " + getArrival() + ", Deadline: " + getDeadline()
-<<<<<<< HEAD
-        + ", Reservation Name: " + getReservationName() + ", Period: "
-        + getPeriodicity() + ", Resources: " + getReservationRequests() + "}";
-=======
         + ", Reservation Name: " + getReservationName()
         + ", Recurrence expression: " + getRecurrenceExpression()
         + ", Resources: " + getReservationRequests() + "}";
->>>>>>> c083f16d
   }
 
   @Override
@@ -188,15 +183,6 @@
   }
 
   @Override
-<<<<<<< HEAD
-  public long getPeriodicity() {
-    ReservationDefinitionProtoOrBuilder p = viaProto ? proto : builder;
-    if (p.hasPeriod()) {
-      long period = p.getPeriod();
-      return period;
-    } else {
-      return 0L;
-=======
   public String getRecurrenceExpression() {
     ReservationDefinitionProtoOrBuilder p = viaProto ? proto : builder;
     if (p.hasRecurrenceExpression()) {
@@ -204,18 +190,12 @@
       return recurrenceExpression;
     } else {
       return "0";
->>>>>>> c083f16d
-    }
-  }
-
-  @Override
-<<<<<<< HEAD
-  public void setPeriodicity(long period) {
-    builder.setPeriod(period);
-=======
+    }
+  }
+
+  @Override
   public void setRecurrenceExpression(String recurrenceExpression) {
     builder.setRecurrenceExpression(recurrenceExpression);
->>>>>>> c083f16d
   }
 
 }